//
//  ========================================================================
//  Copyright (c) 1995-2017 Mort Bay Consulting Pty. Ltd.
//  ------------------------------------------------------------------------
//  All rights reserved. This program and the accompanying materials
//  are made available under the terms of the Eclipse Public License v1.0
//  and Apache License v2.0 which accompanies this distribution.
//
//      The Eclipse Public License is available at
//      http://www.eclipse.org/legal/epl-v10.html
//
//      The Apache License v2.0 is available at
//      http://www.opensource.org/licenses/apache2.0.php
//
//  You may elect to redistribute this code under either of these licenses.
//  ========================================================================
//

package org.eclipse.jetty.websocket.jsr356.server;

import java.util.ArrayList;
import java.util.HashMap;
import java.util.HashSet;
import java.util.List;
import java.util.Map;
import java.util.Set;
import java.util.concurrent.Executor;

import javax.websocket.DeploymentException;
import javax.websocket.EndpointConfig;
import javax.websocket.Session;
import javax.websocket.server.ServerEndpoint;
import javax.websocket.server.ServerEndpointConfig;

import org.eclipse.jetty.util.log.Log;
import org.eclipse.jetty.util.log.Logger;
import org.eclipse.jetty.websocket.api.WebSocketPolicy;
import org.eclipse.jetty.websocket.common.WebSocketSession;
import org.eclipse.jetty.websocket.common.function.EndpointFunctions;
import org.eclipse.jetty.websocket.jsr356.ClientContainer;
import org.eclipse.jetty.websocket.jsr356.JsrSessionFactory;
<<<<<<< HEAD
import org.eclipse.jetty.websocket.jsr356.decoders.AvailableDecoders;
import org.eclipse.jetty.websocket.jsr356.encoders.AvailableEncoders;
import org.eclipse.jetty.websocket.server.MappedWebSocketCreator;
=======
import org.eclipse.jetty.websocket.jsr356.annotations.AnnotatedEndpointScanner;
import org.eclipse.jetty.websocket.jsr356.endpoints.EndpointInstance;
import org.eclipse.jetty.websocket.jsr356.metadata.EndpointMetadata;
import org.eclipse.jetty.websocket.server.NativeWebSocketConfiguration;
>>>>>>> 3b1d33e9
import org.eclipse.jetty.websocket.server.WebSocketServerFactory;

public class ServerContainer extends ClientContainer implements javax.websocket.server.ServerContainer
{
    private static final Logger LOG = Log.getLogger(ServerContainer.class);
<<<<<<< HEAD
    
    private final MappedWebSocketCreator mappedCreator;
    private final WebSocketServerFactory webSocketServerFactory;
    private List<Class<?>> deferredEndpointClasses;
    private List<ServerEndpointConfig> deferredEndpointConfigs;
    
    public ServerContainer(MappedWebSocketCreator creator, WebSocketServerFactory factory, Executor executor)
    {
        super(factory);
        this.mappedCreator = creator;
        this.webSocketServerFactory = factory;
        this.webSocketServerFactory.addSessionFactory(new JsrSessionFactory(this));
        addBean(webSocketServerFactory);
=======

    private final NativeWebSocketConfiguration configuration;
    private List<Class<?>> deferredEndpointClasses;
    private List<ServerEndpointConfig> deferredEndpointConfigs;

    public ServerContainer(NativeWebSocketConfiguration configuration, Executor executor)
    {
        super(configuration.getFactory());
        this.configuration = configuration;
        EventDriverFactory eventDriverFactory = this.configuration.getFactory().getEventDriverFactory();
        eventDriverFactory.addImplementation(new JsrServerEndpointImpl());
        eventDriverFactory.addImplementation(new JsrServerExtendsEndpointImpl());
        this.configuration.getFactory().addSessionFactory(new JsrSessionFactory(this));
        addBean(this.configuration);
>>>>>>> 3b1d33e9
    }
    
    @Override
    protected EndpointConfig newEmptyConfig(Object endpoint)
    {
        return new UndefinedServerEndpointConfig(endpoint.getClass());
    }
    
    protected EndpointConfig readAnnotatedConfig(Object endpoint, EndpointConfig config) throws DeploymentException
    {
        ServerEndpoint anno = endpoint.getClass().getAnnotation(ServerEndpoint.class);
        if (anno != null)
        {
            // Overwrite Config from Annotation
            // TODO: should we merge with provided config?
            return new AnnotatedServerEndpointConfig(this, endpoint.getClass(), anno, config);
        }
        return config;
    }
    
    /**
     * Register a &#064;{@link ServerEndpoint} annotated endpoint class to
     * the server
     *
     * @param endpointClass the annotated endpoint class to add to the server
     * @throws DeploymentException if unable to deploy that endpoint class
     * @see javax.websocket.server.ServerContainer#addEndpoint(Class)
     */
    @Override
    public void addEndpoint(Class<?> endpointClass) throws DeploymentException
    {
        if (endpointClass == null)
        {
            throw new DeploymentException("EndpointClass is null");
        }
        
        if (isStarted() || isStarting())
        {
            ServerEndpoint anno = endpointClass.getAnnotation(ServerEndpoint.class);
            if (anno == null)
            {
                throw new DeploymentException(String.format("Class must be @%s annotated: %s",
                        ServerEndpoint.class.getName(), endpointClass.getName()));
            }
            
            ServerEndpointConfig config = new AnnotatedServerEndpointConfig(this, endpointClass, anno);
            addEndpointMapping(config);
        }
        else
        {
            if (deferredEndpointClasses == null)
            {
                deferredEndpointClasses = new ArrayList<>();
            }
            deferredEndpointClasses.add(endpointClass);
        }
    }
<<<<<<< HEAD
    
    /**
     * Register a ServerEndpointConfig to the server
     *
     * @param config the endpoint config to add
     * @throws DeploymentException if unable to deploy that endpoint class
     * @see javax.websocket.server.ServerContainer#addEndpoint(ServerEndpointConfig)
     */
=======

    private void addEndpoint(ServerEndpointMetadata metadata) throws DeploymentException
    {
        JsrCreator creator = new JsrCreator(this,metadata,this.configuration.getFactory().getExtensionFactory());
        this.configuration.addMapping("uri-template|" + metadata.getPath(), creator);
    }

>>>>>>> 3b1d33e9
    @Override
    public void addEndpoint(ServerEndpointConfig config) throws DeploymentException
    {
        if (config == null)
        {
            throw new DeploymentException("ServerEndpointConfig is null");
        }
        
        if (isStarted() || isStarting())
        {
            if (LOG.isDebugEnabled())
            {
                LOG.debug("addEndpoint({}) path={} endpoint={}", config, config.getPath(), config.getEndpointClass());
            }
            addEndpointMapping(config);
        }
        else
        {
            if (deferredEndpointConfigs == null)
            {
                deferredEndpointConfigs = new ArrayList<>();
            }
            deferredEndpointConfigs.add(config);
        }
    }
    
    private void addEndpointMapping(ServerEndpointConfig config) throws DeploymentException
    {
        assertIsValidEndpoint(config);
        
        JsrCreator creator = new JsrCreator(this, config, webSocketServerFactory.getExtensionFactory());
        mappedCreator.addMapping(new UriTemplatePathSpec(config.getPath()), creator);
    }
    
    private void assertIsValidEndpoint(ServerEndpointConfig config) throws DeploymentException
    {
        EndpointFunctions endpointFunctions = null;
        try
        {
            // Test that endpoint can be instantiated
            Object endpoint = config.getEndpointClass().newInstance();
            
            // Establish an EndpointFunctions to test validity of Endpoint declaration
            AvailableEncoders availableEncoders = new AvailableEncoders(config);
            AvailableDecoders availableDecoders = new AvailableDecoders(config);
            Map<String, String> pathParameters = new HashMap<>();
            
            // if any pathspec has a URI Template with variables, we should include them (as String value 0)
            // in the test for validity of the declared @OnMessage methods that use @PathParam annotation
            // We chose the default string "0" as that is the most reliably converted to a
            // Java Primitive during this initial "is valid" test (the real URITemplate value
            // is used when a real connection is established later)
            for (String variable : new UriTemplatePathSpec(config.getPath()).getVariables())
            {
                pathParameters.put(variable, "0");
            }
            
            endpointFunctions = newJsrEndpointFunction(endpoint, getPolicy(), availableEncoders, availableDecoders, pathParameters, config);
            endpointFunctions.start(); // this should trigger an exception if endpoint is invalid.
        }
        catch (InstantiationException e)
        {
            throw new DeploymentException("Unable to instantiate new instance of endpoint: " + config.getEndpointClass().getName(), e);
        }
        catch (IllegalAccessException e)
        {
            throw new DeploymentException("Unable access endpoint: " + config.getEndpointClass().getName(), e);
        }
        catch (Exception e)
        {
            throw new DeploymentException("Unable add endpoint: " + config.getEndpointClass().getName(), e);
        }
        finally
        {
            if (endpointFunctions != null)
            {
                try
                {
                    // Dispose of EndpointFunctions
                    endpointFunctions.stop();
                }
                catch (Exception ignore)
                {
                    // ignore
                }
            }
        }
    }
    
    @Override
    public EndpointFunctions newJsrEndpointFunction(Object endpoint,
                                                    WebSocketPolicy sessionPolicy,
                                                    AvailableEncoders availableEncoders,
                                                    AvailableDecoders availableDecoders,
                                                    Map<String, String> pathParameters,
                                                    EndpointConfig config)
    {
        return new JsrServerEndpointFunctions(endpoint,
                sessionPolicy,
                getExecutor(),
                availableEncoders,
                availableDecoders,
                pathParameters,
                config);
    }
    
    @Override
    protected void doStart() throws Exception
    {
        // Proceed with Normal Startup
        super.doStart();
        
        // Process Deferred Endpoints
        if (deferredEndpointClasses != null)
        {
            for (Class<?> endpointClass : deferredEndpointClasses)
            {
                addEndpoint(endpointClass);
            }
            deferredEndpointClasses.clear();
        }
        
        if (deferredEndpointConfigs != null)
        {
            for (ServerEndpointConfig config : deferredEndpointConfigs)
            {
                addEndpoint(config);
            }
            deferredEndpointConfigs.clear();
        }
    }
<<<<<<< HEAD
=======

    public ServerEndpointMetadata getServerEndpointMetadata(final Class<?> endpoint, final ServerEndpointConfig config) throws DeploymentException
    {
        ServerEndpointMetadata metadata = null;

        ServerEndpoint anno = endpoint.getAnnotation(ServerEndpoint.class);
        if (anno != null)
        {
            // Annotated takes precedence here
            AnnotatedServerEndpointMetadata ametadata = new AnnotatedServerEndpointMetadata(this,endpoint,config);
            AnnotatedEndpointScanner<ServerEndpoint, ServerEndpointConfig> scanner = new AnnotatedEndpointScanner<>(ametadata);
            metadata = ametadata;
            scanner.scan();
        }
        else if (Endpoint.class.isAssignableFrom(endpoint))
        {
            // extends Endpoint
            @SuppressWarnings("unchecked")
            Class<? extends Endpoint> eendpoint = (Class<? extends Endpoint>)endpoint;
            metadata = new SimpleServerEndpointMetadata(eendpoint,config);
        }
        else
        {
            StringBuilder err = new StringBuilder();
            err.append("Not a recognized websocket [");
            err.append(endpoint.getName());
            err.append("] does not extend @").append(ServerEndpoint.class.getName());
            err.append(" or extend from ").append(Endpoint.class.getName());
            throw new DeploymentException("Unable to identify as valid Endpoint: " + endpoint);
        }

        return metadata;
    }
>>>>>>> 3b1d33e9
    
    @Override
    public long getDefaultAsyncSendTimeout()
    {
        return this.configuration.getPolicy().getAsyncWriteTimeout();
    }
    
    @Override
    public int getDefaultMaxBinaryMessageBufferSize()
    {
        return this.configuration.getPolicy().getMaxBinaryMessageSize();
    }
    
    @Override
    public long getDefaultMaxSessionIdleTimeout()
    {
        return this.configuration.getPolicy().getIdleTimeout();
    }
    
    @Override
    public int getDefaultMaxTextMessageBufferSize()
    {
        return this.configuration.getPolicy().getMaxTextMessageSize();
    }
    
    public WebSocketServerFactory getWebSocketServerFactory()
    {
        return this.configuration.getFactory();
    }
    
    @Override
    public void setAsyncSendTimeout(long ms)
    {
        super.setAsyncSendTimeout(ms);
        this.configuration.getPolicy().setAsyncWriteTimeout(ms);
    }
    
    @Override
    public void setDefaultMaxBinaryMessageBufferSize(int max)
    {
        super.setDefaultMaxBinaryMessageBufferSize(max);
        // overall message limit (used in non-streaming)
        this.configuration.getPolicy().setMaxBinaryMessageSize(max);
        // incoming streaming buffer size
        this.configuration.getPolicy().setMaxBinaryMessageBufferSize(max);
    }
    
    @Override
    public void setDefaultMaxSessionIdleTimeout(long ms)
    {
        super.setDefaultMaxSessionIdleTimeout(ms);
        this.configuration.getPolicy().setIdleTimeout(ms);
    }
    
    @Override
    public void setDefaultMaxTextMessageBufferSize(int max)
    {
        super.setDefaultMaxTextMessageBufferSize(max);
        // overall message limit (used in non-streaming)
        this.configuration.getPolicy().setMaxTextMessageSize(max);
        // incoming streaming buffer size
        this.configuration.getPolicy().setMaxTextMessageBufferSize(max);
    }
    
    @Override
    public void onSessionClosed(WebSocketSession session)
    {
        getWebSocketServerFactory().onSessionClosed(session);
    }
    
    @Override
    public void onSessionOpened(WebSocketSession session)
    {
        getWebSocketServerFactory().onSessionOpened(session);
    }
    
    @Override
    public Set<Session> getOpenSessions()
    {
        return new HashSet<>(getWebSocketServerFactory().getBeans(Session.class));
    }
}<|MERGE_RESOLUTION|>--- conflicted
+++ resolved
@@ -32,6 +32,7 @@
 import javax.websocket.server.ServerEndpoint;
 import javax.websocket.server.ServerEndpointConfig;
 
+import org.eclipse.jetty.http.pathmap.UriTemplatePathSpec;
 import org.eclipse.jetty.util.log.Log;
 import org.eclipse.jetty.util.log.Logger;
 import org.eclipse.jetty.websocket.api.WebSocketPolicy;
@@ -39,37 +40,15 @@
 import org.eclipse.jetty.websocket.common.function.EndpointFunctions;
 import org.eclipse.jetty.websocket.jsr356.ClientContainer;
 import org.eclipse.jetty.websocket.jsr356.JsrSessionFactory;
-<<<<<<< HEAD
 import org.eclipse.jetty.websocket.jsr356.decoders.AvailableDecoders;
 import org.eclipse.jetty.websocket.jsr356.encoders.AvailableEncoders;
-import org.eclipse.jetty.websocket.server.MappedWebSocketCreator;
-=======
-import org.eclipse.jetty.websocket.jsr356.annotations.AnnotatedEndpointScanner;
-import org.eclipse.jetty.websocket.jsr356.endpoints.EndpointInstance;
-import org.eclipse.jetty.websocket.jsr356.metadata.EndpointMetadata;
 import org.eclipse.jetty.websocket.server.NativeWebSocketConfiguration;
->>>>>>> 3b1d33e9
 import org.eclipse.jetty.websocket.server.WebSocketServerFactory;
 
 public class ServerContainer extends ClientContainer implements javax.websocket.server.ServerContainer
 {
     private static final Logger LOG = Log.getLogger(ServerContainer.class);
-<<<<<<< HEAD
-    
-    private final MappedWebSocketCreator mappedCreator;
-    private final WebSocketServerFactory webSocketServerFactory;
-    private List<Class<?>> deferredEndpointClasses;
-    private List<ServerEndpointConfig> deferredEndpointConfigs;
-    
-    public ServerContainer(MappedWebSocketCreator creator, WebSocketServerFactory factory, Executor executor)
-    {
-        super(factory);
-        this.mappedCreator = creator;
-        this.webSocketServerFactory = factory;
-        this.webSocketServerFactory.addSessionFactory(new JsrSessionFactory(this));
-        addBean(webSocketServerFactory);
-=======
-
+    
     private final NativeWebSocketConfiguration configuration;
     private List<Class<?>> deferredEndpointClasses;
     private List<ServerEndpointConfig> deferredEndpointConfigs;
@@ -78,12 +57,8 @@
     {
         super(configuration.getFactory());
         this.configuration = configuration;
-        EventDriverFactory eventDriverFactory = this.configuration.getFactory().getEventDriverFactory();
-        eventDriverFactory.addImplementation(new JsrServerEndpointImpl());
-        eventDriverFactory.addImplementation(new JsrServerExtendsEndpointImpl());
         this.configuration.getFactory().addSessionFactory(new JsrSessionFactory(this));
         addBean(this.configuration);
->>>>>>> 3b1d33e9
     }
     
     @Override
@@ -141,8 +116,7 @@
             deferredEndpointClasses.add(endpointClass);
         }
     }
-<<<<<<< HEAD
-    
+
     /**
      * Register a ServerEndpointConfig to the server
      *
@@ -150,15 +124,6 @@
      * @throws DeploymentException if unable to deploy that endpoint class
      * @see javax.websocket.server.ServerContainer#addEndpoint(ServerEndpointConfig)
      */
-=======
-
-    private void addEndpoint(ServerEndpointMetadata metadata) throws DeploymentException
-    {
-        JsrCreator creator = new JsrCreator(this,metadata,this.configuration.getFactory().getExtensionFactory());
-        this.configuration.addMapping("uri-template|" + metadata.getPath(), creator);
-    }
-
->>>>>>> 3b1d33e9
     @Override
     public void addEndpoint(ServerEndpointConfig config) throws DeploymentException
     {
@@ -189,8 +154,8 @@
     {
         assertIsValidEndpoint(config);
         
-        JsrCreator creator = new JsrCreator(this, config, webSocketServerFactory.getExtensionFactory());
-        mappedCreator.addMapping(new UriTemplatePathSpec(config.getPath()), creator);
+        JsrCreator creator = new JsrCreator(this, config, this.configuration.getFactory().getExtensionFactory());
+        this.configuration.addMapping(new UriTemplatePathSpec(config.getPath()), creator);
     }
     
     private void assertIsValidEndpoint(ServerEndpointConfig config) throws DeploymentException
@@ -290,42 +255,6 @@
             deferredEndpointConfigs.clear();
         }
     }
-<<<<<<< HEAD
-=======
-
-    public ServerEndpointMetadata getServerEndpointMetadata(final Class<?> endpoint, final ServerEndpointConfig config) throws DeploymentException
-    {
-        ServerEndpointMetadata metadata = null;
-
-        ServerEndpoint anno = endpoint.getAnnotation(ServerEndpoint.class);
-        if (anno != null)
-        {
-            // Annotated takes precedence here
-            AnnotatedServerEndpointMetadata ametadata = new AnnotatedServerEndpointMetadata(this,endpoint,config);
-            AnnotatedEndpointScanner<ServerEndpoint, ServerEndpointConfig> scanner = new AnnotatedEndpointScanner<>(ametadata);
-            metadata = ametadata;
-            scanner.scan();
-        }
-        else if (Endpoint.class.isAssignableFrom(endpoint))
-        {
-            // extends Endpoint
-            @SuppressWarnings("unchecked")
-            Class<? extends Endpoint> eendpoint = (Class<? extends Endpoint>)endpoint;
-            metadata = new SimpleServerEndpointMetadata(eendpoint,config);
-        }
-        else
-        {
-            StringBuilder err = new StringBuilder();
-            err.append("Not a recognized websocket [");
-            err.append(endpoint.getName());
-            err.append("] does not extend @").append(ServerEndpoint.class.getName());
-            err.append(" or extend from ").append(Endpoint.class.getName());
-            throw new DeploymentException("Unable to identify as valid Endpoint: " + endpoint);
-        }
-
-        return metadata;
-    }
->>>>>>> 3b1d33e9
     
     @Override
     public long getDefaultAsyncSendTimeout()
