//
// ========================================================================
// Copyright (c) 1995-2021 Mort Bay Consulting Pty Ltd and others.
//
// This program and the accompanying materials are made available under the
// terms of the Eclipse Public License v. 2.0 which is available at
// https://www.eclipse.org/legal/epl-2.0, or the Apache License, Version 2.0
// which is available at https://www.apache.org/licenses/LICENSE-2.0.
//
// SPDX-License-Identifier: EPL-2.0 OR Apache-2.0
// ========================================================================
//

package org.eclipse.jetty.start.fileinits;

import java.io.IOException;
import java.net.URI;
import java.nio.file.Files;
import java.nio.file.Path;

import org.eclipse.jetty.start.BaseHome;
import org.eclipse.jetty.start.config.ConfigSources;
import org.eclipse.jetty.start.config.JettyBaseConfigSource;
import org.eclipse.jetty.start.config.JettyHomeConfigSource;
import org.eclipse.jetty.start.fileinits.MavenLocalRepoFileInitializer.Coordinates;
import org.eclipse.jetty.toolchain.test.FS;
import org.eclipse.jetty.toolchain.test.jupiter.WorkDir;
import org.eclipse.jetty.toolchain.test.jupiter.WorkDirExtension;
import org.junit.jupiter.api.BeforeEach;
import org.junit.jupiter.api.Test;
import org.junit.jupiter.api.extension.ExtendWith;

import static org.hamcrest.MatcherAssert.assertThat;
import static org.hamcrest.Matchers.containsString;
import static org.hamcrest.Matchers.greaterThan;
import static org.hamcrest.Matchers.is;
import static org.hamcrest.Matchers.notNullValue;
import static org.hamcrest.Matchers.nullValue;
import static org.junit.jupiter.api.Assertions.assertThrows;

@ExtendWith(WorkDirExtension.class)
public class MavenLocalRepoFileInitializerTest
{
    public WorkDir testdir;

    private BaseHome baseHome;

    @BeforeEach
    public void setupBaseHome() throws IOException
    {
        Path homeDir = testdir.getEmptyPathDir().resolve("home");
        Path baseDir = testdir.getEmptyPathDir().resolve("base");

        FS.ensureDirExists(homeDir);
        FS.ensureDirExists(baseDir);

        ConfigSources config = new ConfigSources();
        config.add(new JettyHomeConfigSource(homeDir));
        config.add(new JettyBaseConfigSource(baseDir));

        this.baseHome = new BaseHome(config);
    }

    @Test
    public void testGetCoordinateNotMaven()
    {
        MavenLocalRepoFileInitializer repo = new MavenLocalRepoFileInitializer(baseHome);
        String ref = "https://www.eclipse.org/jetty/";
        Coordinates coords = repo.getCoordinates(URI.create(ref));
        assertThat("Coords", coords, nullValue());
    }

    @Test
    public void testGetCoordinateInvalidMaven()
    {
        MavenLocalRepoFileInitializer repo = new MavenLocalRepoFileInitializer(baseHome);
        String ref = "maven://www.eclipse.org/jetty";
        RuntimeException x = assertThrows(RuntimeException.class, () -> repo.getCoordinates(URI.create(ref)));
        assertThat(x.getMessage(), containsString("Not a valid maven:// uri"));
    }

    @Test
    public void testGetCoordinateNormal()
    {
        MavenLocalRepoFileInitializer repo = new MavenLocalRepoFileInitializer(baseHome);
        String ref = "maven://org.eclipse.jetty/jetty-start/9.3.x";
        Coordinates coords = repo.getCoordinates(URI.create(ref));
        assertThat("Coordinates", coords, notNullValue());

        assertThat("coords.groupId", coords.groupId, is("org.eclipse.jetty"));
        assertThat("coords.artifactId", coords.artifactId, is("jetty-start"));
        assertThat("coords.version", coords.version, is("9.3.x"));
        assertThat("coords.type", coords.type, is("jar"));
        assertThat("coords.classifier", coords.classifier, nullValue());

        assertThat("coords.toCentralURI", coords.toCentralURI().toASCIIString(),
            is(repo.getRemoteUri() + "org/eclipse/jetty/jetty-start/9.3.x/jetty-start-9.3.x.jar"));
    }

    @Test
    public void testGetCoordinateZip()
    {
        MavenLocalRepoFileInitializer repo = new MavenLocalRepoFileInitializer(baseHome);
        String ref = "maven://org.eclipse.jetty/jetty-home/10.0.0/zip";
        Coordinates coords = repo.getCoordinates(URI.create(ref));
        assertThat("Coordinates", coords, notNullValue());

        assertThat("coords.groupId", coords.groupId, is("org.eclipse.jetty"));
        assertThat("coords.artifactId", coords.artifactId, is("jetty-home"));
        assertThat("coords.version", coords.version, is("10.0.0"));
        assertThat("coords.type", coords.type, is("zip"));
        assertThat("coords.classifier", coords.classifier, nullValue());

        assertThat("coords.toCentralURI", coords.toCentralURI().toASCIIString(),
<<<<<<< HEAD
            is("https://repo1.maven.org/maven2/org/eclipse/jetty/jetty-home/10.0.0/jetty-home-10.0.0.zip"));
=======
            is(repo.getRemoteUri() + "org/eclipse/jetty/jetty-distribution/9.3.x/jetty-distribution-9.3.x.zip"));
>>>>>>> 4c515914
    }

    @Test
    public void testGetCoordinateTestJar()
    {
        MavenLocalRepoFileInitializer repo = new MavenLocalRepoFileInitializer(baseHome);
        String ref = "maven://org.eclipse.jetty/jetty-http/9.3.x/jar/tests";
        Coordinates coords = repo.getCoordinates(URI.create(ref));
        assertThat("Coordinates", coords, notNullValue());

        assertThat("coords.groupId", coords.groupId, is("org.eclipse.jetty"));
        assertThat("coords.artifactId", coords.artifactId, is("jetty-http"));
        assertThat("coords.version", coords.version, is("9.3.x"));
        assertThat("coords.type", coords.type, is("jar"));
        assertThat("coords.classifier", coords.classifier, is("tests"));

        assertThat("coords.toCentralURI", coords.toCentralURI().toASCIIString(),
            is(repo.getRemoteUri() + "org/eclipse/jetty/jetty-http/9.3.x/jetty-http-9.3.x-tests.jar"));
    }

    @Test
    public void testGetCoordinateTestUnspecifiedType()
    {
        MavenLocalRepoFileInitializer repo = new MavenLocalRepoFileInitializer(baseHome);
        String ref = "maven://org.eclipse.jetty/jetty-http/9.3.x//tests";
        Coordinates coords = repo.getCoordinates(URI.create(ref));
        assertThat("Coordinates", coords, notNullValue());

        assertThat("coords.groupId", coords.groupId, is("org.eclipse.jetty"));
        assertThat("coords.artifactId", coords.artifactId, is("jetty-http"));
        assertThat("coords.version", coords.version, is("9.3.x"));
        assertThat("coords.type", coords.type, is("jar"));
        assertThat("coords.classifier", coords.classifier, is("tests"));

        assertThat("coords.toCentralURI", coords.toCentralURI().toASCIIString(),
            is(repo.getRemoteUri() + "org/eclipse/jetty/jetty-http/9.3.x/jetty-http-9.3.x-tests.jar"));
    }

    @Test
    public void testGetCoordinateTestMavenBaseUri()
    {
        MavenLocalRepoFileInitializer repo =
            new MavenLocalRepoFileInitializer(baseHome, null, false,
                "https://repo1.maven.org/maven2/");
        String ref = "maven://org.eclipse.jetty/jetty-http/9.3.x/jar/tests";
        Coordinates coords = repo.getCoordinates(URI.create(ref));
        assertThat("Coordinates", coords, notNullValue());

        assertThat("coords.groupId", coords.groupId, is("org.eclipse.jetty"));
        assertThat("coords.artifactId", coords.artifactId, is("jetty-http"));
        assertThat("coords.version", coords.version, is("9.3.x"));
        assertThat("coords.type", coords.type, is("jar"));
        assertThat("coords.classifier", coords.classifier, is("tests"));

        assertThat("coords.toCentralURI", coords.toCentralURI().toASCIIString(),
            is(repo.getRemoteUri() + "org/eclipse/jetty/jetty-http/9.3.x/jetty-http-9.3.x-tests.jar"));
    }

    @Test
<<<<<<< HEAD
    public void testDownloadDefaultRepo()
=======
    public void testDownloadUnspecifiedRepo()
>>>>>>> 4c515914
        throws Exception
    {
        MavenLocalRepoFileInitializer repo =
            new MavenLocalRepoFileInitializer(baseHome, null, false);
        String ref = "maven://org.eclipse.jetty/jetty-http/9.4.31.v20200723/jar/tests";
        Coordinates coords = repo.getCoordinates(URI.create(ref));
        assertThat("Coordinates", coords, notNullValue());

        assertThat("coords.groupId", coords.groupId, is("org.eclipse.jetty"));
        assertThat("coords.artifactId", coords.artifactId, is("jetty-http"));
        assertThat("coords.version", coords.version, is("9.4.31.v20200723"));
        assertThat("coords.type", coords.type, is("jar"));
        assertThat("coords.classifier", coords.classifier, is("tests"));

        assertThat("coords.toCentralURI", coords.toCentralURI().toASCIIString(),
<<<<<<< HEAD
            is("https://repo1.maven.org/maven2/org/eclipse/jetty/jetty-http/9.4.31.v20200723/jetty-http-9.4.31.v20200723-tests.jar"));
=======
            is(repo.getRemoteUri() + "org/eclipse/jetty/jetty-http/9.4.10.v20180503/jetty-http-9.4.10.v20180503-tests.jar"));
>>>>>>> 4c515914

        Path destination = testdir.getEmptyPathDir().resolve("jetty-http-9.4.31.v20200723-tests.jar");
        Files.deleteIfExists(destination);
        repo.download(coords.toCentralURI(), destination);
        assertThat(Files.exists(destination), is(true));
        assertThat(destination.toFile().length(), is(986193L));
    }

    @Test
    public void testDownloadSnapshotRepo()
        throws Exception
    {
        Path snapshotLocalRepoDir = testdir.getPath().resolve("snapshot-repo");
        FS.ensureEmpty(snapshotLocalRepoDir);

        MavenLocalRepoFileInitializer repo =
            new MavenLocalRepoFileInitializer(baseHome, snapshotLocalRepoDir, false, "https://oss.sonatype.org/content/repositories/jetty-snapshots/");
        String ref = "maven://org.eclipse.jetty/jetty-rewrite/10.0.0-SNAPSHOT/jar";
        Coordinates coords = repo.getCoordinates(URI.create(ref));
        assertThat("Coordinates", coords, notNullValue());

        assertThat("coords.groupId", coords.groupId, is("org.eclipse.jetty"));
        assertThat("coords.artifactId", coords.artifactId, is("jetty-rewrite"));
        assertThat("coords.version", coords.version, is("10.0.0-SNAPSHOT"));
        assertThat("coords.type", coords.type, is("jar"));
        assertThat("coords.classifier", coords.classifier, is(nullValue()));

        assertThat("coords.toCentralURI", coords.toCentralURI().toASCIIString(),
            is("https://oss.sonatype.org/content/repositories/jetty-snapshots/org/eclipse/jetty/jetty-rewrite/10.0.0-SNAPSHOT/jetty-rewrite-10.0.0-SNAPSHOT.jar"));

        Path destination = baseHome.getBasePath().resolve("jetty-rewrite-10.0.0-SNAPSHOT.jar");
        repo.download(coords, destination);
        assertThat(Files.exists(destination), is(true));
        assertThat("Snapshot File size", destination.toFile().length(), greaterThan(10_000L));
    }

    @Test
    public void testDownloadSnapshotRepoWithExtractDeep()
        throws Exception
    {
        Path snapshotLocalRepoDir = testdir.getPath().resolve("snapshot-repo");
        FS.ensureEmpty(snapshotLocalRepoDir);

        MavenLocalRepoFileInitializer repo =
            new MavenLocalRepoFileInitializer(baseHome, snapshotLocalRepoDir, false,
                "https://oss.sonatype.org/content/repositories/jetty-snapshots/");
        String ref = "maven://org.eclipse.jetty/test-jetty-webapp/10.0.0-SNAPSHOT/jar/config";
        Path baseDir = baseHome.getBasePath();
        repo.create(URI.create(ref), "extract:company/");

        assertThat(Files.exists(baseDir.resolve("company/webapps/test.d/override-web.xml")), is(true));
    }

    @Test
    public void testDownloadSnapshotRepoWithExtractDefault()
        throws Exception
    {
        Path snapshotLocalRepoDir = testdir.getPath().resolve("snapshot-repo");
        FS.ensureEmpty(snapshotLocalRepoDir);

        MavenLocalRepoFileInitializer repo =
            new MavenLocalRepoFileInitializer(baseHome, snapshotLocalRepoDir, false,
                "https://oss.sonatype.org/content/repositories/jetty-snapshots/");
        String ref = "maven://org.eclipse.jetty/test-jetty-webapp/10.0.0-SNAPSHOT/jar/config";
        Path baseDir = baseHome.getBasePath();
        repo.create(URI.create(ref), "extract:/");

        assertThat(Files.exists(baseDir.resolve("webapps/test.d/override-web.xml")), is(true));
    }
}<|MERGE_RESOLUTION|>--- conflicted
+++ resolved
@@ -112,11 +112,7 @@
         assertThat("coords.classifier", coords.classifier, nullValue());
 
         assertThat("coords.toCentralURI", coords.toCentralURI().toASCIIString(),
-<<<<<<< HEAD
-            is("https://repo1.maven.org/maven2/org/eclipse/jetty/jetty-home/10.0.0/jetty-home-10.0.0.zip"));
-=======
-            is(repo.getRemoteUri() + "org/eclipse/jetty/jetty-distribution/9.3.x/jetty-distribution-9.3.x.zip"));
->>>>>>> 4c515914
+                   is(repo.getRemoteUri() + "org/eclipse/jetty/jetty-home/10.0.0/jetty-home-10.0.0.zip"));
     }
 
     @Test
@@ -176,11 +172,7 @@
     }
 
     @Test
-<<<<<<< HEAD
     public void testDownloadDefaultRepo()
-=======
-    public void testDownloadUnspecifiedRepo()
->>>>>>> 4c515914
         throws Exception
     {
         MavenLocalRepoFileInitializer repo =
@@ -196,11 +188,7 @@
         assertThat("coords.classifier", coords.classifier, is("tests"));
 
         assertThat("coords.toCentralURI", coords.toCentralURI().toASCIIString(),
-<<<<<<< HEAD
-            is("https://repo1.maven.org/maven2/org/eclipse/jetty/jetty-http/9.4.31.v20200723/jetty-http-9.4.31.v20200723-tests.jar"));
-=======
-            is(repo.getRemoteUri() + "org/eclipse/jetty/jetty-http/9.4.10.v20180503/jetty-http-9.4.10.v20180503-tests.jar"));
->>>>>>> 4c515914
+                   is(repo.getRemoteUri() + "org/eclipse/jetty/jetty-http/9.4.31.v20200723/jetty-http-9.4.31.v20200723-tests.jar"));
 
         Path destination = testdir.getEmptyPathDir().resolve("jetty-http-9.4.31.v20200723-tests.jar");
         Files.deleteIfExists(destination);
