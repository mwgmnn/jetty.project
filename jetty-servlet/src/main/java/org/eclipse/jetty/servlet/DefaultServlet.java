--- conflicted
+++ resolved
@@ -995,13 +995,8 @@
                 length+=
                     ((i>0)?2:0)+
                     2+multi.getBoundary().length()+2+
-<<<<<<< HEAD
-                    HttpHeader.CONTENT_TYPE.asString().length()+2+mimetype.length()+2+
+                    (mimetype==null?0:HttpHeader.CONTENT_TYPE.asString().length()+2+mimetype.length())+2+
                     HttpHeader.CONTENT_RANGE.asString().length()+2+header[i].length()+2+
-=======
-                    (mimetype==null?0:HttpHeaders.CONTENT_TYPE.length()+2+mimetype.length())+2+
-                    HttpHeaders.CONTENT_RANGE.length()+2+header[i].length()+2+
->>>>>>> 23e41673
                     2+
                     (ibr.getLast(content_length)-ibr.getFirst(content_length))+1;
             }
