//
// ========================================================================
// Copyright (c) 1995-2020 Mort Bay Consulting Pty Ltd and others.
//
// This program and the accompanying materials are made available under
// the terms of the Eclipse Public License 2.0 which is available at
// https://www.eclipse.org/legal/epl-2.0
//
// This Source Code may also be made available under the following
// Secondary Licenses when the conditions for such availability set
// forth in the Eclipse Public License, v. 2.0 are satisfied:
// the Apache License v2.0 which is available at
// https://www.apache.org/licenses/LICENSE-2.0
//
// SPDX-License-Identifier: EPL-2.0 OR Apache-2.0
// ========================================================================
//

package org.eclipse.jetty.client.http;

import java.nio.ByteBuffer;

import org.eclipse.jetty.client.HttpClient;
import org.eclipse.jetty.client.HttpExchange;
import org.eclipse.jetty.client.HttpRequest;
import org.eclipse.jetty.client.HttpRequestException;
import org.eclipse.jetty.client.HttpSender;
import org.eclipse.jetty.client.api.Request;
import org.eclipse.jetty.http.HttpGenerator;
import org.eclipse.jetty.http.HttpURI;
import org.eclipse.jetty.http.MetaData;
import org.eclipse.jetty.io.ByteBufferPool;
import org.eclipse.jetty.io.EndPoint;
import org.eclipse.jetty.util.BufferUtil;
import org.eclipse.jetty.util.Callback;
import org.eclipse.jetty.util.IteratingCallback;
<<<<<<< HEAD
import org.eclipse.jetty.util.log.Log;
import org.eclipse.jetty.util.log.Logger;

public class HttpSenderOverHTTP extends HttpSender
{
    private static final Logger LOG = Log.getLogger(HttpSenderOverHTTP.class);

    private final IteratingCallback headersCallback = new HeadersCallback();
    private final IteratingCallback contentCallback = new ContentCallback();
=======
import org.slf4j.Logger;
import org.slf4j.LoggerFactory;

public class HttpSenderOverHTTP extends HttpSender
{
    private static final Logger LOG = LoggerFactory.getLogger(HttpSenderOverHTTP.class);

>>>>>>> dfc2568f
    private final HttpGenerator generator = new HttpGenerator();
    private HttpExchange exchange;
    private MetaData.Request metaData;
    private ByteBuffer contentBuffer;
    private boolean lastContent;
    private Callback callback;
    private boolean shutdown;

    public HttpSenderOverHTTP(HttpChannelOverHTTP channel)
    {
        super(channel);
    }

    @Override
    public HttpChannelOverHTTP getHttpChannel()
    {
        return (HttpChannelOverHTTP)super.getHttpChannel();
    }

    @Override
    protected void sendHeaders(HttpExchange exchange, ByteBuffer contentBuffer, boolean lastContent, Callback callback)
    {
        try
        {
            this.exchange = exchange;
            this.contentBuffer = contentBuffer;
            this.lastContent = lastContent;
            this.callback = callback;
            HttpRequest request = exchange.getRequest();
            Request.Content requestContent = request.getBody();
            long contentLength = requestContent == null ? -1 : requestContent.getLength();
            String path = request.getPath();
            String query = request.getQuery();
            if (query != null)
                path += "?" + query;
            metaData = new MetaData.Request(request.getMethod(), new HttpURI(path), request.getVersion(), request.getHeaders(), contentLength);
            metaData.setTrailerSupplier(request.getTrailers());
            if (LOG.isDebugEnabled())
                LOG.debug("Sending headers with content {} last={} for {}", BufferUtil.toDetailString(contentBuffer), lastContent, exchange.getRequest());
            headersCallback.iterate();
        }
        catch (Throwable x)
        {
            if (LOG.isDebugEnabled())
                LOG.debug("Unable to send headers on exchange {}", exchange, x);
            callback.failed(x);
        }
    }

    @Override
    protected void sendContent(HttpExchange exchange, ByteBuffer contentBuffer, boolean lastContent, Callback callback)
    {
        try
        {
            this.exchange = exchange;
            this.contentBuffer = contentBuffer;
            this.lastContent = lastContent;
            this.callback = callback;
            if (LOG.isDebugEnabled())
                LOG.debug("Sending content {} last={} for {}", BufferUtil.toDetailString(contentBuffer), lastContent, exchange.getRequest());
            contentCallback.iterate();
        }
        catch (Throwable x)
        {
            if (LOG.isDebugEnabled())
                LOG.debug("Unable to send content on {}", exchange, x);
            callback.failed(x);
        }
    }

    @Override
    protected void reset()
    {
        headersCallback.reset();
        contentCallback.reset();
        generator.reset();
        super.reset();
    }

    @Override
    protected void dispose()
    {
        generator.abort();
        super.dispose();
        shutdownOutput();
    }

    private void shutdownOutput()
    {
        if (LOG.isDebugEnabled())
            LOG.debug("Request shutdown output {}", getHttpExchange().getRequest());
        shutdown = true;
    }

    protected boolean isShutdown()
    {
        return shutdown;
    }

    @Override
    public String toString()
    {
        return String.format("%s[%s]", super.toString(), generator);
    }

    private class HeadersCallback extends IteratingCallback
    {
        private ByteBuffer headerBuffer;
        private ByteBuffer chunkBuffer;
        private boolean generated;

        private HeadersCallback()
        {
            super(false);
        }

        @Override
        protected Action process() throws Exception
        {
            HttpClient httpClient = getHttpChannel().getHttpDestination().getHttpClient();
            ByteBufferPool byteBufferPool = httpClient.getByteBufferPool();
            boolean useDirectByteBuffers = httpClient.isUseOutputDirectByteBuffers();
            while (true)
            {
                HttpGenerator.Result result = generator.generateRequest(metaData, headerBuffer, chunkBuffer, contentBuffer, lastContent);
                if (LOG.isDebugEnabled())
                    LOG.debug("Generated headers ({} bytes), chunk ({} bytes), content ({} bytes) - {}/{} for {}",
                        headerBuffer == null ? -1 : headerBuffer.remaining(),
                        chunkBuffer == null ? -1 : chunkBuffer.remaining(),
                        contentBuffer == null ? -1 : contentBuffer.remaining(),
                        result, generator, exchange.getRequest());
                switch (result)
                {
                    case NEED_HEADER:
                    {
                        headerBuffer = byteBufferPool.acquire(httpClient.getRequestBufferSize(), useDirectByteBuffers);
                        break;
                    }
                    case HEADER_OVERFLOW:
                    {
                        httpClient.getByteBufferPool().release(headerBuffer);
                        headerBuffer = null;
                        throw new IllegalArgumentException("Request header too large");
                    }
                    case NEED_CHUNK:
                    {
                        chunkBuffer = byteBufferPool.acquire(HttpGenerator.CHUNK_SIZE, useDirectByteBuffers);
                        break;
                    }
                    case NEED_CHUNK_TRAILER:
                    {
                        chunkBuffer = byteBufferPool.acquire(httpClient.getRequestBufferSize(), useDirectByteBuffers);
                        break;
                    }
                    case FLUSH:
                    {
                        final EndPoint endPoint = getHttpChannel().getHttpConnection().getEndPoint();
                        if (headerBuffer == null)
                            headerBuffer = BufferUtil.EMPTY_BUFFER;
                        if (chunkBuffer == null)
                            chunkBuffer = BufferUtil.EMPTY_BUFFER;
                        if (contentBuffer == null)
                            contentBuffer = BufferUtil.EMPTY_BUFFER;
                        long bytes = headerBuffer.remaining() + chunkBuffer.remaining() + contentBuffer.remaining();
                        getHttpChannel().getHttpConnection().addBytesOut(bytes);
                        endPoint.write(this, headerBuffer, chunkBuffer, contentBuffer);
                        generated = true;
                        return Action.SCHEDULED;
                    }
                    case SHUTDOWN_OUT:
                    {
                        shutdownOutput();
                        return Action.SUCCEEDED;
                    }
                    case CONTINUE:
                    {
                        if (generated)
                            return Action.SUCCEEDED;
                        break;
                    }
                    case DONE:
                    {
                        if (generated)
                            return Action.SUCCEEDED;
                        // The headers have already been generated by some
                        // other thread, perhaps by a concurrent abort().
                        throw new HttpRequestException("Could not generate headers", exchange.getRequest());
                    }
                    default:
                    {
                        throw new IllegalStateException(result.toString());
                    }
                }
            }
        }

        @Override
        public void succeeded()
        {
            release();
            super.succeeded();
        }

        @Override
        public void failed(Throwable x)
        {
            release();
            super.failed(x);
        }

        @Override
        protected void onCompleteSuccess()
        {
            super.onCompleteSuccess();
            callback.succeeded();
        }

        @Override
        protected void onCompleteFailure(Throwable cause)
        {
            super.onCompleteFailure(cause);
            callback.failed(cause);
        }

        private void release()
        {
            HttpClient httpClient = getHttpChannel().getHttpDestination().getHttpClient();
            ByteBufferPool bufferPool = httpClient.getByteBufferPool();
            if (!BufferUtil.isTheEmptyBuffer(headerBuffer))
                bufferPool.release(headerBuffer);
            headerBuffer = null;
            if (!BufferUtil.isTheEmptyBuffer(chunkBuffer))
                bufferPool.release(chunkBuffer);
            chunkBuffer = null;
            contentBuffer = null;
        }
    }

    private class ContentCallback extends IteratingCallback
    {
        private ByteBuffer chunkBuffer;

        public ContentCallback()
        {
            super(false);
        }

        @Override
        protected Action process() throws Exception
        {
            HttpClient httpClient = getHttpChannel().getHttpDestination().getHttpClient();
            ByteBufferPool bufferPool = httpClient.getByteBufferPool();
            boolean useDirectByteBuffers = httpClient.isUseOutputDirectByteBuffers();
            while (true)
            {
                HttpGenerator.Result result = generator.generateRequest(null, null, chunkBuffer, contentBuffer, lastContent);
                if (LOG.isDebugEnabled())
                    LOG.debug("Generated content ({} bytes, last={}) - {}/{}",
                        contentBuffer == null ? -1 : contentBuffer.remaining(),
                        lastContent, result, generator);
                switch (result)
                {
                    case NEED_CHUNK:
                    {
                        chunkBuffer = bufferPool.acquire(HttpGenerator.CHUNK_SIZE, useDirectByteBuffers);
                        break;
                    }
                    case NEED_CHUNK_TRAILER:
                    {
                        chunkBuffer = bufferPool.acquire(httpClient.getRequestBufferSize(), useDirectByteBuffers);
                        break;
                    }
                    case FLUSH:
                    {
                        EndPoint endPoint = getHttpChannel().getHttpConnection().getEndPoint();
                        if (chunkBuffer != null)
                            endPoint.write(this, chunkBuffer, contentBuffer);
                        else
                            endPoint.write(this, contentBuffer);
                        return Action.SCHEDULED;
                    }
                    case SHUTDOWN_OUT:
                    {
                        shutdownOutput();
                        break;
                    }
                    case CONTINUE:
                    {
                        break;
                    }
                    case DONE:
                    {
                        release();
                        callback.succeeded();
                        return Action.IDLE;
                    }
                    default:
                    {
                        throw new IllegalStateException(result.toString());
                    }
                }
            }
        }

        @Override
        protected void onCompleteFailure(Throwable cause)
        {
            release();
            callback.failed(cause);
        }

        private void release()
        {
            HttpClient httpClient = getHttpChannel().getHttpDestination().getHttpClient();
            ByteBufferPool bufferPool = httpClient.getByteBufferPool();
            bufferPool.release(chunkBuffer);
            chunkBuffer = null;
            contentBuffer = null;
        }
    }
}<|MERGE_RESOLUTION|>--- conflicted
+++ resolved
@@ -34,17 +34,6 @@
 import org.eclipse.jetty.util.BufferUtil;
 import org.eclipse.jetty.util.Callback;
 import org.eclipse.jetty.util.IteratingCallback;
-<<<<<<< HEAD
-import org.eclipse.jetty.util.log.Log;
-import org.eclipse.jetty.util.log.Logger;
-
-public class HttpSenderOverHTTP extends HttpSender
-{
-    private static final Logger LOG = Log.getLogger(HttpSenderOverHTTP.class);
-
-    private final IteratingCallback headersCallback = new HeadersCallback();
-    private final IteratingCallback contentCallback = new ContentCallback();
-=======
 import org.slf4j.Logger;
 import org.slf4j.LoggerFactory;
 
@@ -52,7 +41,8 @@
 {
     private static final Logger LOG = LoggerFactory.getLogger(HttpSenderOverHTTP.class);
 
->>>>>>> dfc2568f
+    private final IteratingCallback headersCallback = new HeadersCallback();
+    private final IteratingCallback contentCallback = new ContentCallback();
     private final HttpGenerator generator = new HttpGenerator();
     private HttpExchange exchange;
     private MetaData.Request metaData;
