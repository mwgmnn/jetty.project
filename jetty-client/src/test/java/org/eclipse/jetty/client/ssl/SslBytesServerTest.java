--- conflicted
+++ resolved
@@ -357,7 +357,6 @@
         System.arraycopy(doneBytes, 0, chunk, recordBytes.length, doneBytes.length);
         System.arraycopy(closeRecordBytes, 0, chunk, recordBytes.length + doneBytes.length, closeRecordBytes.length);
         proxy.flushToServer(0, chunk);
-
         // Close the raw socket
         proxy.flushToServer(null);
 
@@ -366,13 +365,6 @@
         Assert.assertNotNull(record);
         Assert.assertEquals(TLSRecord.Type.ALERT, record.getType());
         record = proxy.readFromServer();
-        if (record!=null)
-        {
-            // Close alert snuck out  // TODO check if this is acceptable
-            Assert.assertEquals(Type.ALERT,record.getType());
-            record = proxy.readFromServer();
-        }
-
         Assert.assertNull(record);
 
         // Check that we did not spin
@@ -476,7 +468,7 @@
         if (record!=null)
         {
             Assert.assertEquals(record.getType(),Type.ALERT);
-
+            
             // Now should be a raw close
             record = proxy.readFromServer();
             Assert.assertNull(String.valueOf(record), record);
@@ -748,7 +740,7 @@
         if (record!=null)
         {
             Assert.assertEquals(record.getType(),Type.ALERT);
-
+            
             // Now should be a raw close
             record = proxy.readFromServer();
             Assert.assertNull(String.valueOf(record), record);
@@ -806,7 +798,7 @@
         if (record!=null)
         {
             Assert.assertEquals(record.getType(),Type.ALERT);
-
+            
             // Now should be a raw close
             record = proxy.readFromServer();
             Assert.assertNull(String.valueOf(record), record);
@@ -877,7 +869,7 @@
         if (record!=null)
         {
             Assert.assertEquals(record.getType(),Type.ALERT);
-
+            
             // Now should be a raw close
             record = proxy.readFromServer();
             Assert.assertNull(String.valueOf(record), record);
@@ -935,7 +927,7 @@
         if (record!=null)
         {
             Assert.assertEquals(record.getType(),Type.ALERT);
-
+            
             // Now should be a raw close
             record = proxy.readFromServer();
             Assert.assertNull(String.valueOf(record), record);
@@ -988,7 +980,7 @@
         if (record!=null)
         {
             Assert.assertEquals(record.getType(),Type.ALERT);
-
+            
             // Now should be a raw close
             record = proxy.readFromServer();
             Assert.assertNull(String.valueOf(record), record);
@@ -1008,7 +1000,7 @@
     {
         // Don't run on Windows (buggy JVM)
         Assume.assumeTrue(!OS.IS_WINDOWS);
-
+        
         final SSLSocket client = newClient();
 
         SimpleProxy.AutomaticFlow automaticProxyFlow = proxy.startAutomaticFlow();
@@ -1065,7 +1057,7 @@
     {
         // Don't run on Windows (buggy JVM)
         Assume.assumeTrue(!OS.IS_WINDOWS);
-
+        
         final SSLSocket client = newClient();
 
         SimpleProxy.AutomaticFlow automaticProxyFlow = proxy.startAutomaticFlow();
@@ -1183,7 +1175,7 @@
         if (record!=null)
         {
             Assert.assertEquals(record.getType(),Type.ALERT);
-
+            
             // Now should be a raw close
             record = proxy.readFromServer();
             Assert.assertNull(String.valueOf(record), record);
@@ -1763,20 +1755,12 @@
         // Instead of passing the Client Hello, we simulate plain text was passed in
         proxy.flushToServer(0, "GET / HTTP/1.1\r\n".getBytes(StandardCharsets.UTF_8));
 
-<<<<<<< HEAD
-        // We expect that the server sends an alert message and closes.
-=======
         // We expect that the server sends the TLS Alert.
->>>>>>> d73c60db
         TLSRecord record = proxy.readFromServer();
         Assert.assertNotNull(record);
         Assert.assertEquals(TLSRecord.Type.ALERT, record.getType());
         record = proxy.readFromServer();
-<<<<<<< HEAD
-        Assert.assertNull(String.valueOf(record), record);
-=======
         Assert.assertNull(record);
->>>>>>> d73c60db
 
         // Check that we did not spin
         TimeUnit.MILLISECONDS.sleep(500);
@@ -1886,15 +1870,11 @@
 
         // Socket close
         record = proxy.readFromServer();
-        if (record != null)
-        {
-            Assert.assertEquals(record.getType(), Type.ALERT);
+        if (record!=null)
+        {
+            Assert.assertEquals(record.getType(),Type.ALERT);
             record = proxy.readFromServer();
         }
-<<<<<<< HEAD
-        Assert.assertThat(record, Matchers.nullValue());
-=======
         Assert.assertNull(record);
->>>>>>> d73c60db
     }
 }