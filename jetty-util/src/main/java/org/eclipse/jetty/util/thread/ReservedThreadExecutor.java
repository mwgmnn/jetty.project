--- conflicted
+++ resolved
@@ -180,7 +180,7 @@
             {
                 // Reserved thread must have incremented size but not yet added itself to queue.
                 // We will spin until it is added.
-                Thread.yield(); // TODO: use Thread.onSpinWait() in jetty-10
+                Thread.onSpinWait();
                 continue;
             }
 
@@ -295,12 +295,8 @@
                 if (!isRunning())
                     return STOP;
 
-<<<<<<< HEAD
+                boolean idle = false;
                 try (AutoLock lock = _lock.lock())
-=======
-                boolean idle = false;
-                try (Locker.Lock lock = _locker.lock())
->>>>>>> fef5975b
                 {
                     if (_task == null)
                     {
