//
// ========================================================================
// Copyright (c) 1995-2020 Mort Bay Consulting Pty Ltd and others.
//
// This program and the accompanying materials are made available under
// the terms of the Eclipse Public License 2.0 which is available at
// https://www.eclipse.org/legal/epl-2.0
//
// This Source Code may also be made available under the following
// Secondary Licenses when the conditions for such availability set
// forth in the Eclipse Public License, v. 2.0 are satisfied:
// the Apache License v2.0 which is available at
// https://www.apache.org/licenses/LICENSE-2.0
//
// SPDX-License-Identifier: EPL-2.0 OR Apache-2.0
// ========================================================================
//

package org.eclipse.jetty.util;

import java.util.Collections;
import java.util.Enumeration;
import java.util.Set;

/**
 * Attributes.
 * Interface commonly used for storing attributes.
 */
public interface Attributes
{
    public void removeAttribute(String name);

    public void setAttribute(String name, Object attribute);

    public Object getAttribute(String name);

<<<<<<< HEAD
    public Enumeration<String> getAttributeNames();

    public void clearAttributes();
=======
    Set<String> getAttributeNameSet();

    default Enumeration<String> getAttributeNames()
    {
        return Collections.enumeration(getAttributeNameSet());
    }

    void clearAttributes();

    static Attributes unwrap(Attributes attributes)
    {
        while (attributes instanceof Wrapper)
        {
            attributes = ((Wrapper)attributes).getAttributes();
        }
        return attributes;
    }

    abstract class Wrapper implements Attributes
    {
        protected final Attributes _attributes;

        public Wrapper(Attributes attributes)
        {
            _attributes = attributes;
        }

        public Attributes getAttributes()
        {
            return _attributes;
        }

        @Override
        public void removeAttribute(String name)
        {
            _attributes.removeAttribute(name);
        }

        @Override
        public void setAttribute(String name, Object attribute)
        {
            _attributes.setAttribute(name, attribute);
        }

        @Override
        public Object getAttribute(String name)
        {
            return _attributes.getAttribute(name);
        }

        @Override
        public Set<String> getAttributeNameSet()
        {
            return _attributes.getAttributeNameSet();
        }

        @Override
        public void clearAttributes()
        {
            _attributes.clearAttributes();
        }
    }
>>>>>>> 8fcbf6d5
}<|MERGE_RESOLUTION|>--- conflicted
+++ resolved
@@ -28,17 +28,12 @@
  */
 public interface Attributes
 {
-    public void removeAttribute(String name);
+    void removeAttribute(String name);
 
-    public void setAttribute(String name, Object attribute);
+    void setAttribute(String name, Object attribute);
 
-    public Object getAttribute(String name);
+    Object getAttribute(String name);
 
-<<<<<<< HEAD
-    public Enumeration<String> getAttributeNames();
-
-    public void clearAttributes();
-=======
     Set<String> getAttributeNameSet();
 
     default Enumeration<String> getAttributeNames()
@@ -101,5 +96,4 @@
             _attributes.clearAttributes();
         }
     }
->>>>>>> 8fcbf6d5
 }