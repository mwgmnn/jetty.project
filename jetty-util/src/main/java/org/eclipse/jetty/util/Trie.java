//
// ========================================================================
// Copyright (c) 1995-2020 Mort Bay Consulting Pty Ltd and others.
//
// This program and the accompanying materials are made available under
// the terms of the Eclipse Public License 2.0 which is available at
// https://www.eclipse.org/legal/epl-2.0
//
// This Source Code may also be made available under the following
// Secondary Licenses when the conditions for such availability set
// forth in the Eclipse Public License, v. 2.0 are satisfied:
// the Apache License v2.0 which is available at
// https://www.apache.org/licenses/LICENSE-2.0
//
// SPDX-License-Identifier: EPL-2.0 OR Apache-2.0
// ========================================================================
//

package org.eclipse.jetty.util;

import java.nio.ByteBuffer;
import java.util.Collections;
import java.util.Set;

/**
 * A Trie String lookup data structure.
 *
 * @param <V> the Trie entry type
 */
public interface Trie<V>
{

    /**
     * Put an entry into the Trie
     *
     * @param s The key for the entry
     * @param v The value of the entry
     * @return True if the Trie had capacity to add the field.
     */
    public boolean put(String s, V v);

    /**
     * Put a value as both a key and a value.
     *
     * @param v The value and key
     * @return True if the Trie had capacity to add the field.
     */
    public boolean put(V v);

    public V remove(String s);

    /**
     * Get an exact match from a String key
     *
     * @param s The key
     * @return the value for the string key
     */
    public V get(String s);

    /**
     * Get an exact match from a String key
     *
     * @param s The key
     * @param offset The offset within the string of the key
     * @param len the length of the key
     * @return the value for the string / offset / length
     */
    public V get(String s, int offset, int len);

    /**
     * Get an exact match from a segment of a ByteBuufer as key
     *
     * @param b The buffer
     * @return The value or null if not found
     */
    public V get(ByteBuffer b);

    /**
     * Get an exact match from a segment of a ByteBuufer as key
     *
     * @param b The buffer
     * @param offset The offset within the buffer of the key
     * @param len the length of the key
     * @return The value or null if not found
     */
    public V get(ByteBuffer b, int offset, int len);

    /**
     * Get the best match from key in a String.
     *
     * @param s The string
     * @return The value or null if not found
     */
    public V getBest(String s);

    /**
     * Get the best match from key in a String.
     *
     * @param s The string
     * @param offset The offset within the string of the key
     * @param len the length of the key
     * @return The value or null if not found
     */
    public V getBest(String s, int offset, int len);

    /**
     * Get the best match from key in a byte array.
     * The key is assumed to by ISO_8859_1 characters.
     *
     * @param b The buffer
     * @param offset The offset within the array of the key
     * @param len the length of the key
     * @return The value or null if not found
     */
    public V getBest(byte[] b, int offset, int len);

    /**
     * Get the best match from key in a byte buffer.
     * The key is assumed to by ISO_8859_1 characters.
     *
     * @param b The buffer
     * @param offset The offset within the buffer of the key
     * @param len the length of the key
     * @return The value or null if not found
     */
    public V getBest(ByteBuffer b, int offset, int len);

    public Set<String> keySet();

    public boolean isFull();

    public boolean isCaseInsensitive();

<<<<<<< HEAD
    public void clear();
=======
    void clear();

    static <T> Trie<T> empty(final boolean caseInsensitive)
    {
        return new Trie<T>()
        {
            @Override
            public boolean put(String s, Object o)
            {
                return false;
            }

            @Override
            public boolean put(Object o)
            {
                return false;
            }

            @Override
            public T remove(String s)
            {
                return null;
            }

            @Override
            public T get(String s)
            {
                return null;
            }

            @Override
            public T get(String s, int offset, int len)
            {
                return null;
            }

            @Override
            public T get(ByteBuffer b)
            {
                return null;
            }

            @Override
            public T get(ByteBuffer b, int offset, int len)
            {
                return null;
            }

            @Override
            public T getBest(String s)
            {
                return null;
            }

            @Override
            public T getBest(String s, int offset, int len)
            {
                return null;
            }

            @Override
            public T getBest(byte[] b, int offset, int len)
            {
                return null;
            }

            @Override
            public T getBest(ByteBuffer b, int offset, int len)
            {
                return null;
            }

            @Override
            public Set<String> keySet()
            {
                return Collections.emptySet();
            }

            @Override
            public boolean isFull()
            {
                return true;
            }

            @Override
            public boolean isCaseInsensitive()
            {
                return caseInsensitive;
            }

            @Override
            public void clear()
            {
            }
        };
    }
>>>>>>> f4c32e78
}<|MERGE_RESOLUTION|>--- conflicted
+++ resolved
@@ -131,10 +131,7 @@
 
     public boolean isCaseInsensitive();
 
-<<<<<<< HEAD
     public void clear();
-=======
-    void clear();
 
     static <T> Trie<T> empty(final boolean caseInsensitive)
     {
@@ -230,5 +227,4 @@
             }
         };
     }
->>>>>>> f4c32e78
 }