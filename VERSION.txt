<<<<<<< HEAD
jetty-9.4.0-SNAPSHOT
=======
jetty-9.3.8-SNAPSHOT

jetty-9.3.7.v20160115 - 15 January 2016
 + 471171 Support SYNC_FLUSH in GzipHandler
 + 485469 permessage-deflate extension causes protocol error in Firefox/Chrome
 + 485714 Update SSL configuration to mitigate SLOTH vulnerability
 + 485884 WebAppContext defaults should be same for xml or war deployment
 + 485969 WebSocket upgrade response should honor HttpConfiguration server
   version settings
>>>>>>> 7703784c

jetty-9.3.7.RC1 - 13 January 2016
 + 481986 Dead JSR 356 Server Session still being tracked after
   Session/Connection closure
 + 484616 Outdated version of javaee_web_services_client_1_2.xsd
 + 485031 two PathWatcher threads running after automatically restarting webapp
 + 485063 After stopping JettyWebAppContext, it still contains reference to old
   WebAppClassLoader via ServerContainer bean
 + 485064 HashSessionManager leaks ScheduledExecutorScheduler with reference to
   un-deployed webapp
 + 485376 Multiple charset attributes in Content-Type
 + 485535 jetty.sh results in FAILED when running service restart
 + 485663 NullPointerException in WebSocketSession during upgrade with DEBUG
   logging
 + 485712 Quickstart web.xml is absolute

jetty-9.3.7.RC0 - 05 January 2016
 + 458745 Async ISE in async Echo
 + 481567 permessage-deflate causing data-dependent ju.zip.DataFormatException:
   invalid stored block lengths
 + 482173 Track original Query string in Rewrite RuleContainer too
 + 482243 Fixed GzipHandler for Include.
 + 482270 Expose upgrade request locales.
 + 482272 Fixed relative symlink checking
 + 482506 HTTP/2 load test with h2load fails.
 + 482670 HttpURI wrongly parser URI paths starting with /@
 + 482855 Content-Length omitted for POST requests with empty body
 + 482959 Local stream count never decrements when closing a stream causing
   IllegalStateException.
 + 483009 MultiPartContentProvider may send wrong Content-Length.
 + 483039 HTTP2 Upgrade case sensitivity on Connection header
 + 483344 text/csv Mime Type For CSV in mime properties File
 + 483413 Warn on @Deprecated servlet/filter use
 + 483422 Empty chunked body in 304 Response
 + 483620 Servlet annotation mapping to "/" should override webdefault.xml
   mapping
 + 483857 jetty-client onComplete isn't called in case of exception in
   GZIPContentDecoder.
 + 483878 Parallel requests stuck via the http client transport over HTTP/2.
 + 484167 GOAWAY frames aren't handling disconnects appropriately on Client.
 + 484210 HttpClient over HTTP/2 should honor maxConcurrentStreams.
 + 484262 Race condition between GOAWAY disconnect and ability to make new
   request.
 + 484349 Promote WebSocket PathMappings / PathSpec to Jetty Http
 + 484350 Allow GzipHandler path include/exclude to use regex
 + 484397 Unavoidable NullPointerException in onMessage-Handler for
   PongMessages
 + 484440 Swap WebSocket PathMappings for new jetty-http PathMappings
 + 484585 Avoid sending request using a connection that is idle timing out.
 + 484603 HashLoginService does not stop its PropertyUserStore
 + 484612 Restore WebSocket Session.close() sending 1000/Normal status code
 + 484621 Client hangs till timeout when Authentication.authenticate() throws
   exception.
 + 484622 Improve handling of Direct and Mapped buffers for static content
 + 484624 Disable CachingWebAppClassLoader
 + 484657 Support HSTS rfc6797
 + 484683 FastCGI request idle timeout is handled incorrectly.
 + 484718 Review idle timeout handling.
 + 484801 Avoid non-cached memory mapped files
 + 484818 Expose interesting HTTP/2 attributes and operations via JMX.
 + 484822 Jetty ThreadMonitor memory leak
 + 484861 Improve FlowControlStrategy stall handling.
 + 484876 Make simpler to customize the FlowControlStrategy.
 + 484878 Make BufferingFlowControlStrategy.bufferRatio configurable via JMX.

jetty-9.3.6.v20151106 - 06 November 2015
 + 419966 Add ContentProvider that submits multipart/form-data.
 + 472675 No main manifest attribute, in jetty-runner regression
 + 476641 Proxy rewriteTarget() null return does not call error handler.
 + 478757 DebugHandler thread name is mangled
 + 479179 Fixed NPE from debug
 + 479378 Incorrect REQUEST_URI.
 + 479712 Documented --approve-all-licenses
 + 479832 Use system properties for gcloud config for GCloudDatastore session
   manager
 + 479839 Regression when starting application with excessive scan times
 + 479865 IllegalStateException: Multiple servlets map to path: *.jsp: jsp,jsp
 + 480061 HTTP/2 server doesn't send GOAWAY frame when shutting down.
 + 480162 Continuations behavior differences due to HttpURI behavior
 + 480260 HPack decode error for buffers with offset.
 + 480272 Update to newer jdt ecj version
 + 480452 Large downloads via FastCGI proxy keep HttpClient connections active.
 + 480764 Error parsing empty multipart.
 + 481006 SSL requests intermittently fail with EOFException when SSL
   renegotiation is disallowed.
 + 481203 Add ability to set configurations to apply to WebAppContext for
   jetty-maven-plugin
 + 481225 Secondary resources with query parameters are not properly pushed.
 + 481236 Make ShutdownMonitor java security manager friendly
 + 481355 Nested Symlinks
 + 481373 Corner cases where session may remain in JDBCSessionManager memory
 + 481385 Incorrect parsing of END_REQUEST frames.
 + 481418 ResourceHandler sets last modified
 + 481437 Port ConnectHandler connect and context functionality from Jetty 8.
 + 481554 DispatcherType reset race

jetty-9.2.14.v20151106 - 06 November 2015
 + 428474 Expose batch mode in the Jetty WebSocket API
 + 471055 Restore legacy/experimental WebSocket extensions (deflate-frame)
 + 472082 isOpen returns true on CLOSING Connection
 + 474068 Update WebSocket Extension for permessage-deflate draft-22
 + 474319 Reintroduce blocking connect().
 + 474321 Allow synchronous address resolution.
 + 474453 Tiny buffers (under 7 bytes) fail to compress in permessage-deflate
 + 474454 Backport permessage-deflate from Jetty 9.3.x to 9.2.x
 + 474936 WebSocketSessions are not always cleaned out from openSessions
 + 476023 Incorrect trimming of WebSocket close reason
 + 476049 When using WebSocket Session.close() there should be no status code
   or reason sent
 + 477385 Problem in MANIFEST.MF with version 9.2.10 / 9.2.13.
 + 477817 Fixed memory leak in QueuedThreadPool
 + 481006 SSL requests intermittently fail with EOFException when SSL
   renegotiation is disallowed.
 + 481236 Make ShutdownMonitor java security manager friendly
 + 481437 Port ConnectHandler connect and context functionality from Jetty 8.

jetty-9.3.5.v20151012 - 12 October 2015
 + 479343 calls to MetaData#orderFragments() with relative ordering adds
   duplicate jars
 + 479537 Server preface sent after client preface reply.
 + 479584 WS Session does not contain UpgradeRequest information in
   WebSocketAdapter.onWebSocketConnect callback

jetty-9.3.4.v20151007 - 07 October 2015
 + 428474 Expose batch mode in the Jetty WebSocket API
 + 472082 isOpen returns true on CLOSING Connection
 + 474936 WebSocketSessions are not always cleaned out from openSessions
 + 475209 WebSocketServerFactory should not hand null object to
   DecoratedObjectFactory
 + 476023 Incorrect trimming of WebSocket close reason
 + 476049 When using WebSocket Session.close() there should be no status code
   or reason sent
 + 476170 Support servers that close connections without sending Connection:
   close header.
 + 476720 getTrustStoreResource fixed
 + 477087 Enforce that the preface contains a SETTINGS frame.
 + 477123 AsyncListener callbacks need context scope
 + 477270 Add ability to send a single PRIORITY frame.
 + 477278 Refactored DefaultServlet for cached Gzip & Etags
 + 477385 Make jetty osgi manifests only resolve jetty packages against a
   single distro version
 + 477641 ALPN classes exposed to webapps - fixed typo
 + 477680 Encode merged query parameters
 + 477737 Improve handling of etags with dynamic and static gzip
 + 477757 Null args in TypeUtil .call & .construct result in confusing
   exceptions
 + 477817 Fixed memory leak in QueuedThreadPool
 + 477878 HttpClient over HTTP/2 doesn't close upload stream.
 + 477885 Jetty HTTP2 client fails to connect with Netty server - HTTP2 client
   preface missing or corrupt.
 + 477890 Overwhelmed HTTP/2 server discards data.
 + 477895 Prevent leak of handles to deleted files after redeploy
 + 477900 Increase client authentication default max content size
 + 478008 Do not reset current value of CounterStatistics
 + 478021 Client sending Connection: close does not shutdown output.
 + 478105 prependFilterMapping check for null FilterHolder
 + 478239 Remove pointless synchronize in infinispan scavenging
 + 478247 WebappClassLoader pinned after redeploy
 + 478275 Priority information in HEADERS frame is not sent.
 + 478280 property file in temp directory
 + 478372 JavaUtilLog setSourceClass and setSourceMethod
 + 478434 Priority weights should be between 1 and 256 inclusive.
 + 478752 Clarify support for HttpServletRequest.upgrade()
 + 478757 DebugHandler thread name is mangled
 + 478829 WebsocketSession not cleaned up / memory leak
 + 478862 Update to jstl 1.2.5
 + 478923 threads stuck at SharedBlockingCallback$Blocker.block
 + 479026 Wrong CONNECT request idle timeout.
 + 479277 HttpClient with HTTP/2 transport does not work for "https" URLs.

jetty-9.3.3.v20150827 - 27 August 2015
 + 470311 Introduce a proxy-protocol module.
 + 471055 Restore legacy/experimental WebSocket extensions (deflate-frame)
 + 472411 PathResource.checkAliasPath() typo
 + 473321 Overriding SSL context KeyStoreType requires explicit override of
   TrustStoreType
 + 474025 SslContextFactory does not work with JCEKS Keystore
 + 474068 Update WebSocket Extension for permessage-deflate draft-22
 + 474319 Reintroduce blocking connect().
 + 474321 Allow synchronous address resolution.
 + 474344 apache-jstl includes test dependencies
 + 474358 DefaultServlet bad Content-Type on compressed content
 + 474361 Handle JVM version extensions like -internal
 + 474453 Tiny buffers (under 7 bytes) fail to compress in permessage-deflate
 + 474454 Backport permessage-deflate from Jetty 9.3.x to 9.2.x
 + 474455 Enable permessage-deflate WebSocket extension
 + 474558 Debug log ServletContainerInitializer @HandlesTypes contents
 + 474617 AsyncListener.onError not called for errors
 + 474618 AsyncListener.onComplete not called when error occurs
 + 474634 AsyncListener.onError() handling.
 + 474685 GzipHandler configuration supports csv paths and mimetypes.
 + 474888 HttpClient JMX support.
 + 474936 WebSocketSessions are not always cleaned out from openSessions
 + 474961 Close input stream for classes in AnnotationParser after scanning
 + 475195 SNI matching fails when keystore does not contain wild certificates.
 + 475483 Starting Jetty with [exec] should use properties file.
 + 475546 ClosedChannelException when connecting to HTTPS over HTTP proxy with
   CONNECT.
 + 475605 Add support for multi-homed destinations.
 + 475927 SecureRequestCustomizer fails to match host.

jetty-9.3.2.v20150730 - 30 July 2015
 + 470351 Fixed SNI matching of wildcard certificates
 + 470727 Thread Starvation of selector wakeups.
 + 472601 org.eclipse.jetty.util.log.Log.setLog() does not work as before
 + 472621 Unjustified timeout when serving static content
 + 472781 GzipHandler isMimeTypeGzipable() bad logic
 + 472859 ConcatServlet may expose protected resources.
 + 472931 HttpConfiguration copy constructor incomplete
 + 472974 Improved StatisticsHandler 503 generation
 + 473006 Encode addPath in URLResource
 + 473118 HTTP/2 server does not retrieve Host header from client.
 + 473243 Delay resource close for async default content
 + 473266 Better handling of MultiException
 + 473294 Fixed include cipher suites support for wildcards
 + 473307 Add 301 Moved Permanently Rules to jetty-rewrite
 + 473309 Add special (non-replacement) Terminating rules to jetty-rewrite
 + 473319 Parameterize status code on Redirect Rules for alternate use
 + 473321 Overriding SSL context KeyStoreType requires explicit override of
   TrustStoreType
 + 473322 GatherWrite limit handling
 + 473624 ProxyServlet.Transparent / TransparentDelegate add trailing slash
   before query when using prefix.
 + 473832 SslConnection flips back buffers on handshake exception

jetty-9.2.13.v20150730 - 30 July 2015
 + 472859 ConcatServlet may expose protected resources.
 + 473006 Encode addPath in URLResource
 + 473243 Delay resource close for async default content
 + 473266 Better handling of MultiException
 + 473322 GatherWrite limit handling
 + 473624 ProxyServlet.Transparent / TransparentDelegate add trailing slash
   before query when using prefix.
 + 473832 SslConnection flips back buffers on handshake exception

jetty-9.3.1.v20150714 - 14 July 2015
 + 441020 Support HEADERS followed by CONTINUATION+.
 + 460671 Rationalize property names (fix for jetty.sh)
 + 462346 Change classesPattern to scanClassesPattern and testClassesPattern to
   scanTestClassesPattern to clarify purpose
 + 464294 AsyncNCSARequestLog blocks JVM exit after failure
 + 464741 HttpFields declares IllegalArgumentException as checked exception
 + 464745 Remove @org.apache.xbean.XBean references
 + 469384 Improved javadoc for ClasspathPattern
 + 470184 Send the proxy-to-server request more lazily.
 + 470327 Problem with scope provided dependencies with jspc plugin
 + 470505 jetty-maven-plugin JettyWebAppContext#setQuickStartWebDescriptor
   should accept a Maven-friendly type
 + 470664 Handle multiple RequestLogHandler in chain
 + 470727 Thread Starvation of selector wakeups.
 + 470803 If a webapp is not fully started do not fully stop it
 + 470855 Only log warning for duplicate path mappings to same servlet in same
   descriptor
 + 470963 Update jetty-maven-plugin mojo annotations for maven 3
 + 471071 jetty-infinispan.xml incorrect syntax for remote named cache
 + 471076 Apache jspc ignores empty list of files to precompile and scans
   anyway
 + 471251 Improved debugging on async timeout
 + 471272 ArrayIndexOutOfBoundsException in
   org.eclipse.jetty.quickstart.PreconfigureQuickStartWar
 + 471388 StringIndexOutOfBoundsException when using <c:url> with parameters
 + 471464 Parsing issues with HttpURI
 + 471604 Extend CrossOriginFilter to provide a Timing-Allow-Origin header
 + 471623 Update to apache jsp 8.0.23 Use 8.0.23.M1 for jetty version of apache
   jsp 8.0.23
 + 471985 NPE in HttpFields.putField
 + 472310 Improved logging when no supported included ciphers
 + 472411 PathResource.checkAliasPath typo
 + 472422 Custom status codes result in a NumberFormatException while using
   http2.

jetty-9.3.0.v20150612 - 12 June 2015
 + 414479 Add WebSocketPingPongListener for those that want PING/PONG payload
   data
 + 420678 Add WebSocketPartialListener to support receiving partial WebSocket
   TEXT/BINARY messages
 + 420944 Hot Deployment of WAR when Context XML exists doesn't trigger
   redeploy
 + 423974 Optimize flow control.
 + 424368 Add CONTRIBUTING.md
 + 430951 Support SNI with ExtendedSslContextFactory
 + 436345 Refactor AbstractSession to minimize burden on subclasses to
   implement behaviour
 + 437303 Serving of static filenames with "unwise" characters causes 404 error
 + 437395 Start / Properties in template sections should be default applied for
   enabled modules
 + 438204 getServerName returns IPv6 addresses wrapped in []
 + 439369 Remove unused class CrossContextPsuedoSession
 + 439374 Use utf-8 as default charset for html
 + 439375 preferred rfc7231 format is mime;charset=lowercase-9
 + 440106 Improve ProtocolHandler APIs.
 + 440506 Jetty OSGi boot bundle does not support OSGi framework Eclipse
   Concierge
 + 442083 Client resets stream, pending server data is failed, connection
   closed.
 + 442086 Review HttpOutput blocking writes.
 + 442477 Allow Symlink aliases by default
 + 442495 Bad Context ClassLoader in JSR356 WebSocket onOpen
 + 442950 Embedded Jetty client requests to localhost hangs with high cpu usage
   (NIO OP_CONNECT Solaris/Sparc).
 + 443652 Remove dependency on java.lang.management classes
 + 443661 Rename manifest and service constants for jetty osgi resource
   fragment code
 + 443662 Consume buffer in write(ByteBuffer)
 + 443713 Reduce number of SelectionKey.setInterestOps() calls.
 + 443893 Make a module for weld
 + 444124 JSP include with <servlet><jsp-file> can cause infinite recursion
 + 444214 Socks4Proxy fails when reading less than 8 bytes.
 + 444222 replace CRLF in header values with whitespace rather than ?
 + 444416 AsyncProxyServlet recursion.
 + 444485 Client resets stream, pending server data is failed, write hangs.
 + 444517 Ensure WebSocketUpgradeFilter is always first in filter chain
 + 444547 Format exception in ResourceCache.Content.toString()
 + 444617 Expose local and remote socket address to applications
 + 444721 PushCacheFilter cleanup/improvements.
 + 444748 WebSocketClient.stop() does not unregister from ShutdownThread
 + 444764 HttpClient notifies callbacks for last chunk of content twice.
 + 444771 JSR356 / EndPointConfig.userProperties are not unique per endpoint
   upgrade
 + 445167 Allow configuration of dispatch after select.
 + 445823 Moved RequestLog calling to HttpChannel
 + 446559 Avoid spin consuming extra data
 + 446564 Refactored RequestLog Mechanism
 + 446944 ServletTester and HttpTester should be in
   <classifier>tests</classifier>
 + 447216 putAll Properties in XmlConfiguration
 + 447515 Remove GzipFilter
 + 448156 Fixed INACTIVE race in IteratingCallback
 + 448675 Impossible to set own Threadpool when using jetty-maven-plugin
 + 449003 WARNING: Cannot enable requested module [protonego-impl]: not a valid
   module name
 + 449811 handle unquoted etags when gzipping
 + 450467 Integer overflow in Session expiry calculation in MongoSessionManager
 + 451973 Ambiguous module init location when mixing --add-to-start &
   --add-to-startd in the same exec
 + 451974 Combine multiple start license acknowledgement into one
 + 452188 Delay dispatch until content optimisation
 + 452322 Restore progress messages for --add-to-start(d) use
 + 452323 Start --list-config makes no hint on transitive enabled modules
 + 452329 Transitive modules in start.jar --add-to-start(d) are not added if
   enabled already in tree
 + 452465 100% CPU spin on page reload.
 + 452503 Start.jar --add-to-start=jstl results in GraphException: Unable to
   expand property in name: jsp-impl/${jsp-impl}-jstl
 + 453487 Recycle HttpChannelOverHTTP2
 + 453627 Fixed FileSystem test for nanosecond filesystems
 + 453636 Improved spin detection on test
 + 453829 Added HeaderRegexRule
 + 453834 CDI Support for WebSocket
 + 454152 Remove mux remnants from WebSocketClient
 + 454934 WebSocketClient / connectToServer can block indefinitely during
   upgrade failure
 + 454952 Allow Jetty to run in Java 8 compact 3 profile
 + 456209 Bad ContextClassLoader in WebSocket onMessage
 + 456956 Reduce ThreadLocal.remove() weak reference garbage
 + 457130 HTTPS request with IP host and HTTP proxy throws
   IllegalArgumentException.
 + 457309 Add test to ensure GET and HEAD response headers same for gzip
 + 457508 Add flag to scan exploded jars in jetty-jspc-maven-plugin
 + 457788 Powered By in o.e.j.util.Jetty conditional on sendServerVersion
 + 458478 JarFileResource improve performance of exist method
 + 458527 Implement an async proxy servlet that can perform content
   transformations.
 + 458663 Handle null header values
 + 459081 http2 push failures.
 + 459542 AsyncMiddleManServlet race condition on first download content.
 + 459655 Remove SPDY and NPN
 + 459681 Remove dead code after removal of glassfish jasper support
 + 459731 Update for drafts hpack-11 and http2-17
 + 459734 Update to apache jsp 8.0.20
 + 459845 Support upgrade from http1 to http2.
 + 460187 infinite recursion in sending error.
 + 460210 ExecutionStragegy producer for SelectManager calls onOpen from
   produce method
 + 460211 Fixed Idle race in ExecuteProduceRun
 + 460297 Parameterize infinispan.mod
 + 460670 Support multiple names in <Property> elements.
 + 460671 Rationalize property names.
 + 460746 HttpConfiguration#setPersistentConnectionsEnabled(boolean)
 + 461052 Local streams created after INITIAL_WINDOW_SIZE setting have wrong
   send window.
 + 461350 Update HttpParser IllegalCharacter handling to RFC7230
 + 461415 Maven Jetty Plugin ignores ZIP overlays
 + 462040 reverted and deprecated getStringField methods
 + 462098 Support setting ThreadGroup in ScheduledExecutorScheduler
 + 462162 StackOverflowException when response commit fails.
 + 462193 Asynchronous HttpOutput.close()
 + 463036 system properties to set ssl password and keypasword
 + 463144 modules do not see pre-downloaded ALPN libs
 + 464419 Removed xinetd support
 + 464438 ClassFileTransformer support in
   org.eclipse.jetty.webapp.WebAppClassLoader broken
 + 464442 Enable parallel class loading
 + 464528 NPE protection in getIncludedCipher suites
 + 464537 Updated setuid dependency to 1.0.3.
 + 464555 ALPN module download attempts to download jar before dir exists
 + 464556 Restrict start module downloads to ${jetty.base} paths only
 + 464564 NoSql sessions created inside a forward not persisted correctly
 + 464606 Support property expansion in "default" attribute of Property.
 + 464629 JDK8 Socket customization
 + 464630 Cannot configure Configuration classlist in osgi
 + 464633 Change Selection.how to Selection.criteria
 + 464706 HTTP/2 and async I/O: onDataAvailable() not called.
 + 464708 Support HttpConfiguration.delayDispatchUntilContent in HTTP/2.
 + 464724 MultiPartInputStreamParser.parse ServletException never thrown
 + 464727 Update Javadoc for Java 8 DocLint
 + 464744 PathMap.match() never throws IllegalArgumentException
 + 464837 Large META-INF/resources/ jars can significantly impact startup speed
 + 464839 Add limit to MongoSessionIdManager purge queries
 + 464869 org.eclipse.jetty.util.resource.PathResource do not work
 + 465118 Fixed GzipHandler handling of multiple closes
 + 465606 IteratingCallback.close() does not fail pending callback.
 + 465754 Unchecked PrintWriter errors
 + 465854 Provide java.nio.file.WatchService alternative for Scanner
 + 465857 Support HTTP/2 clear-text server-side upgrade.
 + 465867 Implement --skip-file-validation=<module>
 + 466005 Use Files.move(src,trgt) instead of File.rename for
   Part.write(filename)
 + 466283 Support specifying ALPN protocols in HTTP2Client.
 + 466618 Partial WebSocket Text delivery does not like incomplete UTF8
   sequences
 + 466619 Add WebSocketFrameListener for receiving WebSocket Frame information
 + 466628 Improve IllegalStateException on ServletInputStream.setReadListener()
 + 466645 Allow XmlConfiguration Properties to use Elements or Attributes
 + 466647 Add ${jetty.tag.version} property and expand URL properties
 + 466648 jetty-ssl download of keystore should be from tags, not master
 + 466669 Add nosql.mod into jetty distro
 + 466678 Make a .mod file for jdbc session management
 + 466774 Update jetty-all module for Jetty 9.3
 + 467036 WebSocketClient fails to process immediate frames from server
 + 467043 WebSocketClient close codes on protocol violation reported as policy
   violation
 + 467055 Mongodb session scavenging can result in very slow query
 + 467165 Add --skip-file-validation to start.jar --help output
 + 467281 Remove Java 1.7 support from Jetty 9.3
 + 467289 Not possible to specify jmxrmi port value
 + 467702 SslContextFactory not backward compatible
 + 467730 HTTP2 requires enabled ciphers to be sorted by blacklist
 + 467790 Update default etc files inside jetty-osgi-boot bundle
 + 468313 PushCacheFilter wrongly associates primary resources to themselves.
 + 468347 Fix modules/debuglog.mod.
 + 469241 Use null WatchService as loop terminator for PathWatcher.
 + 469341 Not possible to use old/deprecated start properties
 + 469414 Proxied redirects expose upstream server name.
 + 469633 Make SpinLock behavior pluggable.
 + 469799 Transitive module dependencies without ini templates are still added
   to ini
 + 469860 Add module metadata versioning to support backwards compat
 + 469863 fixed setNeedClientAuth/setWantClientAuth
 + 469936 Remove usages of SpinLock.
 + 469982 Produce warning for dynamic modules with ini-templates seen during
   --add-to-start
 + 469991 Fix logging levels in websocket client UpgradeConnection

jetty-9.2.12.v20150709 - 09 July 2015
 + 469414 Proxied redirects expose upstream server name.
 + 469936 Remove usages of SpinLock.
 + 470184 Send the proxy-to-server request more lazily.

jetty-9.2.11.v20150529 - 29 May 2015
 + 461499 ConnectionPool may leak connections.
 + 463579 Add support for 308 status code.
 + 464292 Implement stream-based transformer for AsyncMiddleManServlet.
 + 464438 ClassFileTransformer support in
   org.eclipse.jetty.webapp.WebAppClassLoader broken
 + 464740 DosFilter whiteList check improvement
 + 464869 PathResource.addPath allows absolute resolution.
 + 464989 AbstractSessionManager.removeEventListener() should remove
   HttpSessionIdListener
 + 465053 Prevent gzip buffer overflow on complete
 + 465181 HttpParser parse full end chunk.
 + 465202 Forked Mojo does not extract war overlays/dependencies
 + 465359 Resource.newResource(String res, boolean useCache) does not use
   useCache argument
 + 465360 URLResource.addPath should use _useCaches setting to create new
   Resource
 + 465700 NullPointerException in ResourceHandler with welcome files
 + 465734 DosFilter whitelist bit pattern fix
 + 465747 Jetty is failing to process all HTTP OPTIONS requests.
 + 466329 Fixed local only TestFilter
 + 467276 NPE protection in SslContextFactory
 + 467603 Response 401 from server hangs client.
 + 467936 w Check HttpOutput aggregateSize is < bufferSize
 + 468008 Scanner ignores directory length
 + 468421 HttpClient#send fails with IllegalArgumentException on non-lowercase
   schemes.
 + 468714 SelectorManager updateKey race without submit
 + 468747 XSS vulnerability in HttpSpiContextHandler

jetty-9.3.0.RC1 - 22 May 2015
 + 464839 Add limit to MongoSessionIdManager purge queries
 + 465053 Prevent gzip buffer overflow on complete
 + 466774 Update jetty-all module for Jetty 9.3
 + 467055 Mongodb session scavenging can result in very slow query
 + 467165 Add --skip-file-validation to start.jar --help output
 + 467276 NPE protection in SslContextFactory
 + 467281 Remove Java 1.7 support from Jetty 9.3
 + 467289 Not possible to specify jmxrmi port value
 + 467603 Response 401 from server hangs client.
 + 467702 SslContextFactory not backward compatible
 + 467730 HTTP2 requires enabled ciphers to be sorted by blacklist
 + 467790 Update default etc files inside jetty-osgi-boot bundle
 + 467936 w Check HttpOutput aggregateSize is < bufferSize

jetty-9.3.0.RC0 - 12 May 2015
 + 414479 Add WebSocketPingPongListener for those that want PING/PONG payload
   data
 + 420678 Add WebSocketPartialListener to support receiving partial WebSocket
   TEXT/BINARY messages
 + 423974 Optimize flow control.
 + 430951 Support SNI with ExtendedSslContextFactory
 + 436345 Refactor AbstractSession to minimize burden on subclasses to
   implement behaviour
 + 440106 Improve ProtocolHandler APIs.
 + 444721 PushCacheFilter cleanup/improvements.
 + 446564 Refactored RequestLog Mechanism
 + 451973 Ambiguous module init location when mixing --add-to-start &
   --add-to-startd in the same exec
 + 453834 CDI Support for WebSocket
 + 454934 WebSocketClient / connectToServer can block indefinitely during
   upgrade failure
 + 457309 Add test to ensure GET and HEAD response headers same for gzip
 + 457508 Add flag to scan exploded jars in jetty-jspc-maven-plugin
 + 457788 Powered By in o.e.j.util.Jetty conditional on sendServerVersion
 + 458478 JarFileResource improve performance of exist method
 + 459273 Redundant license notices
 + 459734 Update to apache jsp 8.0.20
 + 459845 Support upgrade from http1 to http2.
 + 460187 infinite recursion in sending error.
 + 460297 Parameterize infinispan.mod
 + 460671 Rationalize property names.
 + 460746 HttpConfiguration#setPersistentConnectionsEnabled(boolean)
 + 461415 Maven Jetty Plugin ignores ZIP overlays
 + 461499 ConnectionPool may leak connections.
 + 461919 Use osgi-friendly serviceloader mechanism for WebSocketServletFactory
 + 461941 JMX Remote host:port set from start properties
 + 462040 reverted and deprecated getStringField methods
 + 462098 Support setting ThreadGroup in ScheduledExecutorScheduler
 + 462162 StackOverflowException when response commit fails.
 + 462193 Asynchronous HttpOutput.close()
 + 462546 ShutdownMonitor should bind to jetty.host
 + 462616 Race between finishing a connect and timing it out.
 + 463036 system properties to set ssl password and keypasword
 + 463144 modules do not see pre-downloaded ALPN libs
 + 463579 Add support for 308 status code.
 + 464292 Implement stream-based transformer for AsyncMiddleManServlet.
 + 464419 Removed xinetd support
 + 464438 ClassFileTransformer support in
   org.eclipse.jetty.webapp.WebAppClassLoader broken
 + 464442 Enable parallel class loading
 + 464528 NPE protection in getIncludedCipher suites
 + 464537 Updated setuid dependency to 1.0.3.
 + 464555 ALPN module download attempts to download jar before dir exists
 + 464556 Restrict start module downloads to ${jetty.base} paths only
 + 464564 NoSql sessions created inside a forward not persisted correctly
 + 464606 Support property expansion in "default" attribute of Property.
 + 464629 JDK8 Socket customization
 + 464630 Cannot configure Configuration classlist in osgi
 + 464633 Change Selection.how to Selection.criteria
 + 464706 HTTP/2 and async I/O: onDataAvailable() not called.
 + 464708 Support HttpConfiguration.delayDispatchUntilContent in HTTP/2.
 + 464724 MultiPartInputStreamParser.parse ServletException never thrown
 + 464727 Update Javadoc for Java 8 DocLint
 + 464740 DosFilter whiteList check improvement
 + 464744 PathMap.match() never throws IllegalArgumentException
 + 464837 Large META-INF/resources/ jars can significantly impact startup speed
 + 464869 org.eclipse.jetty.util.resource.PathResource do not work
 + 464989 AbstractSessionManager.removeEventListener() should remove
   HttpSessionIdListener
 + 465181 HttpParser parse full end chunk.
 + 465202 Forked Mojo does not extract war overlays/dependencies
 + 465359 Resource.newResource(String res, boolean useCache) does not use
   useCache argument
 + 465360 URLResource.addPath should use _useCaches setting to create new
   Resource
 + 465606 IteratingCallback.close() does not fail pending callback.
 + 465700 NullPointerException in ResourceHandler with welcome files
 + 465734 DosFilter whitelist bit pattern fix
 + 465747 Jetty is failing to process all HTTP OPTIONS requests.
 + 465754 Unchecked PrintWriter errors
 + 465854 Provide java.nio.file.WatchService alternative for Scanner
 + 465857 Support HTTP/2 clear-text server-side upgrade.
 + 465867 Implement --skip-file-validation=<module>
 + 466005 Use Files.move(src,trgt) instead of File.rename for
   Part.write(filename)
 + 466283 Support specifying ALPN protocols in HTTP2Client.
 + 466329 Fixed local only TestFilter
 + 466618 Partial WebSocket Text delivery does not like incomplete UTF8
   sequences
 + 466619 Add WebSocketFrameListener for receiving WebSocket Frame information
 + 466628 Improve IllegalStateException on ServletInputStream.setReadListener()
 + 466645 Allow XmlConfiguration Properties to use Elements or Attributes
 + 466647 Add ${jetty.tag.version} property and expand URL properties
 + 466648 jetty-ssl download of keystore should be from tags, not master
 + 466669 Add nosql.mod into jetty distro
 + 466678 Make a .mod file for jdbc session management
 + 466774 Update jetty-all module for Jetty 9.3
 + 467036 WebSocketClient fails to process immediate frames from server
 + 467043 WebSocketClient close codes on protocol violation reported as policy
   violation

jetty-9.2.11.M0 - 25 March 2015
 + 454934 WebSocketClient / connectToServer can block indefinitely during
   upgrade failure
 + 459273 Redundant license notices
 + 461499 ConnectionPool may leak connections.
 + 461919 Use osgi-friendly serviceloader mechanism for WebSocketServletFactory
 + 461941 JMX Remote host:port set from start properties
 + 462546 ShutdownMonitor should bind to jetty.host
 + 462616 Race between finishing a connect and timing it out.

jetty-9.3.0.M2 - 11 March 2015
 + 383207 Use BundleFileLocatorHelperFactory to obtain BundleFileLocatorHelper
 + 420944 Hot Deployment of WAR when Context XML exists doesn't trigger
   redeploy
 + 423974 Optimize flow control.
 + 424368 Add CONTRIBUTING.md
 + 430951 Improved ordering of SSL ciphers
 + 439374 Use utf-8 as default charset for html
 + 440506 Jetty OSGi boot bundle does not support OSGi framework Eclipse
   Concierge
 + 443652 Remove dependency on java.lang.management classes
 + 445518 Provide different error callbacks to ProxyServlet.
 + 446564 Refactored RequestLog Mechanism
 + 447472 Clear async context timeout on async static content
 + 448446 org.eclipse.jetty.start.Main create classloader duplicate
 + 448944 Provide m2e lifecycle mapping metadata for jetty-jspc-maven-plugin
 + 449594 Handle ArrayTrie overflow with false return
 + 449811 handle unquoted etags when gzipping
 + 450467 Integer overflow in Session expiry calculation in MongoSessionManager
 + 450483 Missing parameterization of etc/jetty-deploy.xml.
 + 450484 Missing parameterization of etc/jetty-http[s].xml.
 + 450855 GzipFilter MIGHT_COMPRESS exception
 + 450873 Disable tests that downcaste wrapped GzipFilterResponses
 + 450894 jetty.sh does not delete JETTY_STATE at start
 + 451092 Connector will fail if HeaderListener return false.
 + 451529 Change sentinel class for finding jstl on classpath to
   org.apache.taglibs.standard.tag.rt.core.WhenTag
 + 451634 DefaultServlet: useFileMappedBuffer javadoc is misleading
 + 451973 Ambiguous module init location when mixing --add-to-start &
   --add-to-startd in the same exec
 + 451974 Combine multiple start license acknowledgement into one
 + 452188 Delay dispatch until content optimisation
 + 452201 Set the container classloader for osgi during webbundle undeploy
 + 452246 Fixed SSL hang on last chunk
 + 452261 Ensure <jsp-file> works with new JettyJspServlet
 + 452322 Restore progress messages for --add-to-start(d) use
 + 452323 Start --list-config makes no hint on transitive enabled modules
 + 452329 Transitive modules in start.jar --add-to-start(d) are not added if
   enabled already in tree
 + 452424 Do not add Date header if already set
 + 452465 100% CPU spin on page reload.
 + 452503 Start.jar --add-to-start=jstl results in GraphException: Unable to
   expand property in name: jsp-impl/${jsp-impl}-jstl
 + 452516 Make HttpOutput aggregation size configurable.
 + 453386 Jetty not working when configuring QueuedThreadPool with
   minThreads=0.
 + 453487 Recycle HttpChannelOverHTTP2
 + 453627 Fixed FileSystem test for nanosecond filesystems
 + 453629 Fixed big write test
 + 453636 Improved spin detection on test
 + 453793 _maxHeaderBytes>0 is not verified in parseNext() when in
   State.CLOSED.
 + 453801 Jetty does not check for already registered services when
   bootstrapping
 + 453829 removed code with yahoo copyright
 + 454152 Remove mux remnants from WebSocketClient
 + 454157 HttpInput.consumeAll spins if input is in async mode.
 + 454291 Added busy threads JMX attribute to QueuedThreadPool
 + 454773 SSLConnection use on Android client results in loop
 + 454952 Allow Jetty to run in Java 8 compact 3 profile
 + 454954 Jetty osgi should skip fragment and required bundles that are in the
   uninstalled state
 + 454955 OSGi AnnotationParser should skip resources that are not in the
   classpath and close the class inputstream when done scanning it
 + 454983 Source bundles should not be singleton
 + 455047 Update JASPI
 + 455174 jetty-plus JNDI tests should use unique JNDI paths
 + 455330 Multiple Jetty-ContextFilePath entries separated by commas doesn't
   work
 + 455436 ProxyServlet sends two User-Agent values.
 + 455476 Persist updated session expiry time for MongoSessionManager
 + 455655 ensure multipart form-data parsing exception thrown to servlet
 + 455863 Fixed jetty.sh handling of multiple JETTY_ARGS
 + 456209 Bad ContextClassLoader in WebSocket onMessage
 + 456426 Exception on context undeploy from EnvConfiguration
 + 456486 Jar containing ServiceContainerInitializer impl not found in TCCL in
   osgi
 + 456521 ShutdownHandler should shut down more gracefully
 + 456956 Reduce ThreadLocal.remove() weak reference garbage
 + 457017 Reflective call to websocket methods that fail have ambiguous
   exceptions
 + 457032 Request sent from a failed CompleteListener due to connect timeout is
   failed immediately.
 + 457130 HTTPS request with IP host and HTTP proxy throws
   IllegalArgumentException.
 + 457696 JMX implementation should not be overridden by WebApp classes
 + 457893 Close temp jar resource
 + 458101 added test for maxFormContentSize
 + 458140 Added DispatcherType support to RewriteHandler
 + 458174 Example Jar Server
 + 458175 multipart annotation on lazily loaded servlet does not work
 + 458209 Length check for HttpMethod MOVE lookahead
 + 458354 ALPNServerConnection.select negotiation.
 + 458495 CompletableCallback may not notify failures.
 + 458527 Implement an async proxy servlet that can perform content
   transformations.
 + 458568 JDBCLoginService javadoc incorrectly references HashLoginService
 + 458663 Handle null header values
 + 458849 org.eclipse.jetty.util.Uptime.DefaultImpl() not available on GAE
 + 459006 master branch does not build on norwegian locale
 + 459081 http2 push failures.
 + 459125 GzipHandler default mimeType behavior incorrect
 + 459273 Redundant license notices
 + 459352 AsyncMiddleManServlet should set "Host:" header correctly in proxy to
   remote request headers.
 + 459490 Defining a duplicate error page in webdefault.xml and web.xml results
   in an error
 + 459542 AsyncMiddleManServlet race condition on first download content.
 + 459560 jetty.sh handles start.d and no start.ini
 + 459655 Remove SPDY and NPN
 + 459681 Remove dead code after removal of glassfish jasper support
 + 459731 Update for drafts hpack-11 and http2-17
 + 459769 AsyncMiddleManServlet race condition on last download content.
 + 459845 Support upgrade from http1 to http2/websocket
 + 459963 Failure writing content of a committed request leaks connections.
 + 460176 When checking for precompiled jsp, ensure classname is present
 + 460180 Jaas demo has wrong doco in html
 + 460210 ExecutionStragegy producer for SelectManager calls onOpen from
   produce method
 + 460211 Fixed Idle race in ExecuteProduceRun
 + 460291 AsyncGzipFilter Mappings
 + 460371 AsyncMiddleManServlet.GZipContentTransformer fails if last transform
   has no output
 + 460372 if web.xml does not contain jspc maven plugin insertionMarker
   behavior is wrong
 + 460443 Race condition releasing the response buffer.
 + 460642 HttpParser error 400 can expose previous buffer contents in HTTP
   status reason message
 + 460670 Support multiple names in <Property> elements.
 + 460769 ClientUpgradeRequest sends cookies in the wrong format
 + 460905 Make sure TimeoutCompleteListener is cancelled if the request cannot
   be sent.
 + 461052 Local streams created after INITIAL_WINDOW_SIZE setting have wrong
   send window.
 + 461070 Handle setReadListener on request with no content
 + 461133 allow stop port to reuse address
 + 461350 Update HttpParser IllegalCharacter handling to RFC7230
 + 461452 Double release of buffer by HttpReceiverOverHTTP
 + 461499 ConnectionPool may leak connections.
 + 461623 BufferUtil.writeTo does not update position consistently
 + 461643 HttpContent.advance() race.

jetty-9.2.10.v20150310 - 10 March 2015
 + 445518 Provide different error callbacks to ProxyServlet.
 + 456521 ShutdownHandler should shut down more gracefully
 + 458140 Added DispatcherType support to RewriteHandler
 + 460769 ClientUpgradeRequest sends cookies in the wrong format
 + 460905 Make sure TimeoutCompleteListener is cancelled if the request cannot
   be sent.
 + 461070 Handle setReadListener on request with no content
 + 461133 allow stop port to reuse address
 + 461452 Double release of buffer by HttpReceiverOverHTTP
 + 461499 ConnectionPool may leak connections.
 + 461623 BufferUtil.writeTo does not update position consistently
 + 461643 HttpContent.advance() race.

jetty-9.2.9.v20150224 - 24 February 2015
 + 459273 Redundant license notices
 + 460176 When checking for precompiled jsp, ensure classname is present
 + 460180 Jaas demo has wrong doco in html
 + 460291 AsyncGzipFilter Mappings
 + 460371 AsyncMiddleManServlet.GZipContentTransformer fails if last transform
   has no output
 + 460372 if web.xml does not contain jspc maven plugin insertionMarker
   behavior is wrong
 + 460443 Race condition releasing the response buffer.
 + 460642 HttpParser error 400 can expose previous buffer contents in HTTP
   status reason message

jetty-9.2.8.v20150217 - 17 February 2015
 + 451092 Connector will fail if HeaderListener return false.
 + 455436 ProxyServlet sends two User-Agent values.
 + 457893 Close temp jar resource
 + 458101 added test for maxFormContentSize
 + 458174 Example Jar Server
 + 458175 multipart annotation on lazily loaded servlet does not work
 + 458209 Length check for HttpMethod MOVE lookahead
 + 458354 ALPNServerConnection.select negotiation.
 + 458495 CompletableCallback may not notify failures.
 + 458527 Implement an async proxy servlet that can perform content
   transformations.
 + 458568 JDBCLoginService javadoc incorrectly references HashLoginService
 + 458849 org.eclipse.jetty.util.Uptime.DefaultImpl() not available on GAE
 + 459006 master branch does not build on norwegian locale
 + 459125 GzipHandler default mimeType behavior incorrect
 + 459352 AsyncMiddleManServlet should set "Host:" header correctly in proxy to
   remote request headers.
 + 459490 Defining a duplicate error page in webdefault.xml and web.xml results
   in an error
 + 459542 AsyncMiddleManServlet race condition on first download content.
 + 459560 jetty.sh handles start.d and no start.ini
 + 459769 AsyncMiddleManServlet race condition on last download content.
 + 459845 Support upgrade
 + 459963 Failure writing content of a committed request leaks connections.

jetty-9.2.7.v20150116 - 16 January 2015
 + 420944 Hot Deployment of WAR when Context XML exists doesn't trigger
   redeploy
 + 448944 Provide m2e lifecycle mapping metadata for jetty-jspc-maven-plugin
 + 452201 Set the container classloader for osgi during webbundle undeploy
 + 454291 Added busy threads JMX attribute to QueuedThreadPool
 + 454773 SSLConnection use on Android client results in loop
 + 454954 Jetty osgi should skip fragment and required bundles that are in the
   uninstalled state
 + 454955 OSGi AnnotationParser should skip resources that are not in the
   classpath and close the class inputstream when done scanning it
 + 454983 Source bundles should not be singleton
 + 455047 Update JASPI
 + 455174 jetty-plus JNDI tests should use unique JNDI paths
 + 455330 Multiple Jetty-ContextFilePath entries separated by commas doesn't
   work
 + 455476 Persist updated session expiry time for MongoSessionManager
 + 455655 ensure multipart form-data parsing exception thrown to servlet
 + 455863 Fixed jetty.sh handling of multiple JETTY_ARGS
 + 456426 Exception on context undeploy from EnvConfiguration
 + 456486 Jar containing ServiceContainerInitializer impl not found in TCCL in
   osgi
 + 456956 Reduce ThreadLocal.remove() weak reference garbage
 + 457017 Reflective call to websocket methods that fail have ambiguous
   exceptions
 + 457032 Request sent from a failed CompleteListener due to connect timeout is
   failed immediately.
 + 457130 HTTPS request with IP host and HTTP proxy throws
   IllegalArgumentException.
 + 457696 JMX implementation should not be overridden by WebApp classes

jetty-9.2.6.v20141205 - 05 December 2014
 + 383207 Use BundleFileLocatorHelperFactory to obtain BundleFileLocatorHelper
 + 443652 Remove dependency on java.lang.management classes
 + 447472 Clear async context timeout on async static content
 + 451529 Change sentinel class for finding jstl on classpath to
   org.apache.taglibs.standard.tag.rt.core.WhenTag
 + 451634 DefaultServlet: useFileMappedBuffer javadoc is misleading
 + 452188 Delay dispatch until content optimisation.
 + 452201 EnvConfiguration.destroy() should set the classloader
 + 452246 Fixed SSL hang on last chunk
 + 452261 Multiple servlets map to path *.jsp when using jsp-property-group
 + 452424 Do not add Date header if already set
 + 452516 Make HttpOutput aggregation size configurable.
 + 453386 Jetty not working when configuring QueuedThreadPool with
   minThreads=0.
 + 453629 Fixed big write test
 + 453793 _maxHeaderBytes>0 is not verified in parseNext() when in
   State.CLOSED.
 + 453801 Jetty does not check for already registered services when
   bootstrapping
 + 454157 HttpInput.consumeAll spins if input is in async mode.

jetty-9.2.5.v20141112 - 12 November 2014
 + 448446 org.eclipse.jetty.start.Main create classloader duplicate
 + 449594 Handle ArrayTrie overflow with false return
 + 449811 handle unquoted etags when gzipping
 + 450467 Integer overflow in Session expiry calculation in MongoSessionManager
 + 450483 Missing parameterization of etc/jetty-deploy.xml.
 + 450484 Missing parameterization of etc/jetty-http[s].xml.
 + 450855 GzipFilter MIGHT_COMPRESS exception
 + 450873 Disable tests that downcaste wrapped GzipFilterResponses
 + 450894 jetty.sh does not delete JETTY_STATE at start

jetty-9.3.0.M1 - 03 November 2014
 + 376365 "jetty.sh start" returns 0 on failure
 + 396569 'bin/jetty.sh stop' reports 'OK' even when jetty was not running
 + 396572 Starting jetty from cygwin is not working properly
 + 437303 Serving of static filenames with "unwise" characters causes 404 error
 + 440729 SSL requests often fail with EOFException or IllegalStateException.
 + 440925 NPE when using relative paths for --start-log-file
 + 442419 CrossOriginFilter javadoc says "exposeHeaders", but should be
   "exposedHeaders"
 + 442942 Content sent with status 204 (No Content)
 + 443529 CrossOriginFilter does not accept wildcard for allowedHeaders
 + 443530 CrossOriginFilter does not set the Vary header
 + 443550 improved FileResource encoded alias checking
 + 444031 Ensure exceptions do not reduce threadpool below minimum
 + 444595 nosql/mongodb - Cleanup process/Refreshing does not respect encoding
   of attribute keys
 + 444676 Goal jetty:deploy-war produces errors with version 9.2.3
 + 444722 Fixed order of setReuseAddress call
 + 444896 Overriding of web-default servlet mapping in web.xml not working with
   quickstart
 + 445157 First redeployed servlet leaks WebAppContext
 + 445167 Allow configuration of dispatch after select.
 + 445239 Rename weld.mod to cdi.mod to be consistent with past module namings
 + 445258 STOP.WAIT is not really respected
 + 445374 Reevaluate org.eclipse.jetty.websocket.jsr356 enablement concepts
 + 445495 Improve Exception message when no jndi resource to bind for a name in
   web.xml
 + 445542 Add SecuredRedirectHandler for embedded jetty use to redirect to
   secure port/scheme
 + 445821 Error 400 should be logged with RequestLog
 + 445823 Moved RequestLog calling to HttpChannel
 + 445830 Support setting environment variables on forked jetty with
   jetty:run-forked
 + 445979 jetty.sh fails to start when start-stop-daemon does not exist and the
   user is not root
 + 446033 org.eclipse.jetty.websocket.server.WebSocketServerFactory not
   available in OSGi
 + 446063 ALPN Fail SSL Handshake if no supported Application Protocols.
 + 446107 NullPointerException in ProxyServlet when extended by Servlet without
   a package
 + 446425 Oracle Sql error on JettySessions table when this table do not exist
   already
 + 446506 getAsyncContext ISE before startAsync on async dispatches
 + 446559 Avoid spin consuming extra data
 + 446563 Null HttpChannel.getCurrentHttpChannel() in
   ServletHandler.doFilter().
 + 446564 Refactored RequestLog Mechanism
 + 446672 NPN Specification issue in the case no protocols are selected.
 + 446923 SharedBlockingCallback does not handle connector max idle time of
   Long.MAX_VALUE; BlockerTimeoutException not serializable
 + 446944 ServletTester and HttpTester should be in
   <classifier>tests</classifier>
 + 447216 putAll Properties in XmlConfiguration
 + 447381 Disable SSLv3 by default.
 + 447472 test harness for slow large writes
 + 447515 Remove GzipFilter
 + 447627 MultiPart file always created when "filename" set in
   Content-Disposition
 + 447629 getPart()/getParts() fails on Multipart request if getParameter is
   called in a filter first
 + 447746 HttpClient is always going to send User-Agent header even though I do
   not want it to.
 + 447979 Refactor to make MetaData responsible for progressively ordering
   web-inf jars
 + 448156 Fixed INACTIVE race in IteratingCallback
 + 448225 Removed unnecessary synchronize on initParser
 + 448675 Impossible to set own Threadpool when using jetty-maven-plugin
 + 448841 Clarified selectors==0 javadoc 448840 Clarified ServerConnector
   javadoc 448839 Fixed javadoc typo in ServerConnector
 + 449001 Remove start.d directory from JETTY_HOME
 + 449003 WARNING: Cannot enable requested module [protonego-impl]: not a valid
   module name
 + 449038 WebSocketUpgradeFilter must support async.
 + 449175 Removed extra space in NCSA log
 + 449372 Make jvmArgs of jetty:run-forked configurable from command line

jetty-9.2.4.v20141103 - 03 November 2014
 + 376365 "jetty.sh start" returns 0 on failure
 + 396569 'bin/jetty.sh stop' reports 'OK' even when jetty was not running
 + 396572 Starting jetty from cygwin is not working properly
 + 438387 NullPointerException after ServletUpgradeResponse.sendForbidden is
   called during WebSocketCreator.createWebSocket
 + 440729 SSL requests often fail with EOFException or IllegalStateException.
 + 440925 NPE when using relative paths for --start-log-file
 + 442419 CrossOriginFilter javadoc says "exposeHeaders", but should be
   "exposedHeaders"
 + 442495 Bad Context ClassLoader in JSR356 WebSocket onOpen
 + 442942 Content sent with status 204 (No Content)
 + 443529 CrossOriginFilter does not accept wildcard for allowedHeaders
 + 443530 CrossOriginFilter does not set the Vary header
 + 443550 improved FileResource encoded alias checking
 + 444031 Ensure exceptions do not reduce threadpool below minimum
 + 444124 JSP include with <servlet><jsp-file> can cause infinite recursion
 + 444214 Socks4Proxy fails when reading less than 8 bytes.
 + 444222 replace CRLF in header values with whitespace rather than ?
 + 444415 iterative WriteFlusher
 + 444416 AsyncProxyServlet recursion.
 + 444517 Ensure WebSocketUpgradeFilter is always first in filter chain
 + 444547 Format exception in ResourceCache.Content.toString()
 + 444595 nosql/mongodb - Cleanup process/Refreshing does not respect encoding
   of attribute keys
 + 444617 Expose local and remote socket address to applications
 + 444676 Goal jetty:deploy-war produces errors with version 9.2.3
 + 444722 Fixed order of setReuseAddress call
 + 444748 WebSocketClient.stop() does not unregister from ShutdownThread
 + 444764 HttpClient notifies callbacks for last chunk of content twice.
 + 444771 JSR356 / EndPointConfig.userProperties are not unique per endpoint
   upgrade
 + 444863 ProxyServlet does not filter headers listed by the Connection header.
 + 444896 Overriding of web-default servlet mapping in web.xml not working with
   quickstart
 + 445157 First redeployed servlet leaks WebAppContext
 + 445167 Allow configuration of dispatch after select.
 + 445239 Rename weld.mod to cdi.mod to be consistent with past module namings
 + 445258 STOP.WAIT is not really respected
 + 445374 Reevaluate org.eclipse.jetty.websocket.jsr356 enablement concepts
 + 445495 Improve Exception message when no jndi resource to bind for a name in
   web.xml
 + 445542 Add SecuredRedirectHandler for embedded jetty use to redirect to
   secure port/scheme
 + 445821 Error 400 should be logged with RequestLog
 + 445823 RequestLogHandler at end of HandlerCollection doesn't work
 + 445830 Support setting environment variables on forked jetty with
   jetty:run-forked
 + 445979 jetty.sh fails to start when start-stop-daemon does not exist and the
   user is not root
 + 446033 org.eclipse.jetty.websocket.server.WebSocketServerFactory not
   available in OSGi
 + 446063 ALPN Fail SSL Handshake if no supported Application Protocols.
 + 446107 NullPointerException in ProxyServlet when extended by Servlet without
   a package
 + 446425 Oracle Sql error on JettySessions table when this table do not exist
   already
 + 446506 getAsyncContext ISE before startAsync on async dispatches
 + 446559 Avoid spin consuming extra data
 + 446563 Null HttpChannel.getCurrentHttpChannel() in
   ServletHandler.doFilter().
 + 446564 Refactored RequestLog Mechanism
 + 446672 NPN Specification issue in the case no protocols are selected.
 + 446923 SharedBlockingCallback does not handle connector max idle time of
   Long.MAX_VALUE; BlockerTimeoutException not serializable
 + 446944 ServletTester and HttpTester should be in
   <classifier>tests</classifier>
 + 447216 putAll Properties in XmlConfiguration
 + 447381 Disable SSLv3 by default.
 + 447472 test harness for slow large writes
 + 447515 Remove GzipFilter
 + 447627 MultiPart file always created when "filename" set in
   Content-Disposition
 + 447629 getPart()/getParts() fails on Multipart request if getParameter is
   called in a filter first
 + 447746 HttpClient is always going to send User-Agent header even though I do
   not want it to.
 + 447979 Refactor to make MetaData responsible for progressively ordering
   web-inf jars
 + 448156 Fixed INACTIVE race in IteratingCallback
 + 448225 Removed unnecessary synchronize on initParser
 + 448675 Impossible to set own Threadpool when using jetty-maven-plugin
 + 448841 Clarified selectors==0 javadoc 448840 Clarified ServerConnector
   javadoc 448839 Fixed javadoc typo in ServerConnector
 + 449001 Remove start.d directory from JETTY_HOME
 + 449003 WARNING: Cannot enable requested module [protonego-impl]: not a valid
   module name
 + 449038 WebSocketUpgradeFilter must support async.
 + 449175 Removed extra space in NCSA log
 + 449291 create-files downloads without license
 + 449372 Make jvmArgs of jetty:run-forked configurable from command line
 + 449603 OutputStreamContentProvider hangs when host is not available.

jetty-9.3.0.M0 - 24 September 2014
 + 437395 Start / Properties in template sections should be default applied for
   enabled modules
 + 438204 getServerName returns IPv6 addresses wrapped in []
 + 438387 NullPointerException after ServletUpgradeResponse.sendForbidden is
   called during WebSocketCreator.createWebSocket
 + 439369 Remove unused class CrossContextPsuedoSession
 + 439375 preferred rfc7231 format is mime;charset=lowercase-9
 + 442083 Client resets stream, pending server data is failed, connection
   closed.
 + 442086 Review HttpOutput blocking writes.
 + 442477 Allow Symlink aliases by default
 + 442495 Bad Context ClassLoader in JSR356 WebSocket onOpen
 + 442950 Embedded Jetty client requests to localhost hangs with high cpu usage
   (NIO OP_CONNECT Solaris/Sparc).
 + 443652 Remove dependency on java.lang.management classes
 + 443661 Rename manifest and service constants for jetty osgi resource
   fragment code
 + 443662 Consume buffer in write(ByteBuffer)
 + 443713 Reduce number of SelectionKey.setInterestOps() calls.
 + 443893 Make a module for weld
 + 444124 JSP include with <servlet><jsp-file> can cause infinite recursion
 + 444214 Socks4Proxy fails when reading less than 8 bytes.
 + 444222 replace CRLF in header values with whitespace rather than ?
 + 444415 iterative WriteFlusher
 + 444416 AsyncProxyServlet recursion.
 + 444485 Client resets stream, pending server data is failed, write hangs.
 + 444517 Ensure WebSocketUpgradeFilter is always first in filter chain
 + 444547 Format exception in ResourceCache.Content.toString()
 + 444617 Expose local and remote socket address to applications
 + 444748 WebSocketClient.stop() does not unregister from ShutdownThread
 + 444764 HttpClient notifies callbacks for last chunk of content twice.
 + 444771 JSR356 / EndPointConfig.userProperties are not unique per endpoint
   upgrade
 + 444863 ProxyServlet does not filter headers listed by the Connection header.

jetty-9.2.3.v20140905 - 05 September 2014
 + 347110 renamed class transformer methods
 + 411163 Add embedded jetty code example with JSP enabled
 + 435322 Added a idleTimeout to the SharedBlockerCallback
 + 435533 Handle 0 sized async gzip
 + 435988 ContainerLifeCycle: beans never stopped on remove
 + 436862 Update jetty-osgi to asm-5 and spifly-1.0.1
 + 438500 Odd NoClassDef errors when shutting down the jetty-maven-plugin via
   the stop goal
 + 440255 ensure 500 is logged on thrown Errors
 + 441073 isEarlyEOF on HttpInput
 + 441475 org.eclipse.jetty.server.ResourceCache exceptions under high load
 + 441479 Jetty hangs due to deadlocks in session manager
 + 441649 Update to jsp and el Apache Jasper 8.0.9
 + 441756 Ssl Stackoverflow on renegotiate
 + 441897 Fixed etag handling in gzipfilter
 + 442048 fixed sendRedirect %2F encoding
 + 442383 Improved insufficient threads message
 + 442628 Update example xml file for second server instance to extract wars
 + 442642 Quickstart generates valid XML
 + 442759 Allow specific ServletContainerInitializers to be excluded
 + 442950 Embedded Jetty client requests to localhost hangs with high cpu usage
   (NIO OP_CONNECT Solaris/Sparc).
 + 443049 Improved HttpParser illegal character messages
 + 443158 Fixed HttpOutput spin
 + 443172 web-fragment.xml wrongly parsed for applications running in serlvet
   2.4 mode
 + 443231 java.lang.NullPointerException on scavenge scheduling when session id
   manager declared before shared scheduler
 + 443262 Distinguish situation where jetty looks for tlds in META-INF but
   finds none vs does not look

jetty-8.1.16.v20140903 - 03 September 2014
 + 409788 Large POST body causes java.lang.IllegalStateException: SENDING =>
   HEADERS.
 + 433689 Evict idle HttpDestinations from client
 + 433802 check EOF in send1xx
 + 438996 Scavenger-Timer in HashSessionManager can die because of
   IllegalStateException from getMaxInactiveInterval
 + 442048 fixed sendRedirect %2F encoding
 + 442839 highly fragmented websocket messages can result in corrupt binary
   messages

jetty-7.6.16.v20140903 - 03 September 2014
 + 409788 Large POST body causes java.lang.IllegalStateException: SENDING =>
   HEADERS.
 + 433802 check EOF in send1xx
 + 442839 highly fragmented websocket messages can result in corrupt binary
   messages

jetty-9.2.2.v20140723 - 23 July 2014
 + 411323 DosFilter/QoSFilter should use AsyncContext rather than
   Continuations.
 + 432815 Fixed selector stop race
 + 434536 Improved Customizer javadoc
 + 435322 Fixed Iterating Callback close
 + 435653 encode async dispatched requestURI
 + 435895 jetty spring module is not in distribution
 + 436874 WebSocket client throwing a NullPointer when handling a pong
 + 436894 GzipFilter code cleanup
 + 436916 CGI: "Search docroot for a matching execCmd" logic is wrong
 + 436987 limited range of default acceptors and selectors
 + 437051 Refactor Filter chain handling of Request.isAsyncSupported
 + 437395 Start / Properties in template sections should be default applied for
   enabled modules
 + 437419 Allow scanning of META-INF for resources,fragments,tlds for unpacked
   jars
 + 437430 jettyXml not consistent between jetty:run and jetty:run-forked
 + 437462 consistent test failure in jetty-start under windows
 + 437706 ServletTester calls LocalConnector method with hardcoded timeout
 + 437800 URLs with single quote and spaces return 404
 + 437996 avoid async status race by not setting 200 on handled
 + 438079 Review garbage creation in 9.2.x series.
 + 438190 findbug improvements
 + 438204 leave IPv6 addresses [] wrapped in getServerName
 + 438327 Remove hard coded Allow from OPTIONS *
 + 438331 AbstractLogger.debug(String,long) infinite loop
 + 438434 ResourceHandler checks aliases
 + 438895 Add mvn jetty:effective-web-xml goal
 + 439066 javadoc setStopAtShutdown
 + 439067 Improved graceful stop timeout handling
 + 439194 Do not configure fake server for jetty:run-forked
 + 439201 GzipFilter and AsyncGzipFilter should strip charset from Content-Type
   before making exclusion comparison in doFilter
 + 439369 Deprecate CrossContextPseudoSession
 + 439387 Ensure empty servlet-class never generated for quickstart
 + 439390 Ensure jsp scratchdir is created same way for quickstart and
   non-quickstart
 + 439394 load-on-startup with value 0 not preserved for quickstart
 + 439399 Scan tlds for apache jasper standard taglib with jetty-maven-plugin
 + 439438 DataSourceLoginService does not refresh passwords when changed in
   database
 + 439507 Possible timing side-channel when comparing MD5-Credentials
 + 439540 setReuseAddress() in ServerConnector.java is not coded properly
 + 439652 GzipHandler super.doStart
 + 439663 Allow mappings to be declared before servlet/filter
 + 439672 support using Apache commons daemon for managing Jetty
 + 439753 ConstraintSecurityHandler has dead code for processing constraints
 + 439788 CORS filter headers gone between 9.2.0.M0 and 9.2.1 .v20140609 for
   ProxyServlet requests.
 + 439809 mvn jetty:jspc cannot find taglibs in dependency jars
 + 439895 No event callback should be invoked after the "failure" callback.
 + 440020 Abort bad proxy responses with sendError(-1)
 + 440038 Content decoding may fail.
 + 440114 ContextHandlerCollection does not skip context wrappers
 + 440122 Remove usages of ForkInvoker.

jetty-9.2.1.v20140609 - 09 June 2014
 + 347110 Supprt ClassFileTransormers in WebAppClassLoader
 + 432192 jetty-start / Allow JETTY_LOGS use for start-log-file
 + 432321 jetty-start / Allow defining extra start directories for common
   configurations
 + 435322 Improved debug
 + 436029 GzipFilter errors on asynchronous methods with message to
   AsyncGzipFilter
 + 436345 Refactor AbstractSession to minimize burden on subclasses to
   implement behaviour
 + 436388 Allow case-insensitive STOP.KEY and STOP.PORT use
 + 436405 ${jetty.base}/resources not on classpath with default configuration
 + 436520 Start / Allow https and file urls in jetty-start's module download
   mechanism
 + 436524 Start / Downloadable [files] references in modules cannot use ":"
   themselves

jetty-9.2.0.v20140526 - 26 May 2014
 + 429390 Decoders and Encoders are not registered for non-annotated
   ClientEndpoint
 + 434810 better handling of bad messages
 + 435086 ${jetty.base}/resources not on classpath when using
   --module=resources
 + 435088 lib/npn packaging of jetty-distribution is off
 + 435206 Can't add Cookie header on websocket ClientUpgradeRequest
 + 435217 Remove deprecated TagLibConfiguration
 + 435223 High cpu usage in
   FCGIHttpParser.parseContent(ResponseContentParser.java:314).
 + 435338 Incorrect handling of asynchronous content.
 + 435412 Make AbstractSession.access() more amenable to customization

jetty-9.2.0.RC0 - 15 May 2014
 + 419972 Support sending forms (application/x-www-form-urlencoded).
 + 420368 Default content types for ContentProviders.
 + 428966 Per-request cookie support.
 + 430418 Jetty 9.1.3 and Chrome 33 permessage-deflate do not work together
 + 431333 NPE In logging of WebSocket ExtensionConfig
 + 432321 jetty-start / Allow defining extra start directories for common
   configurations
 + 432939 Jetty Client ContentResponse should have methods such as
   getContentType() and getMediaType().
 + 433089 Client should provide Request.accept() method, like JAX-RS 2.0
   Invocation.Builder.accept().
 + 433405 Websocket Session.setMaxIdleTimeout fails with zero
 + 433689 Evict old HttpDestinations from HttpClient.
 + 434386 Request Dispatcher extracts args and prevents asyncIO.
 + 434395 WebSocket / memory leak, WebSocketSession not cleaned up in abnormal
   closure cases
 + 434447 Able to create a session after a response.sendRedirect
 + 434505 Allow property files on start.jar command line Signed-off-by: Tom
   Zeller<tzeller@dragonacea.biz>
 + 434578 Complete listener not called if redirected to an invalid URI.
 + 434679 Log static initialization via jetty-logging.properties fails
   sometimes
 + 434685 WebSocket read/parse does not discard remaining network buffer after
   unrecoverable error case
 + 434715 Avoid call to ServletHolder.getServlet() during handle() iff servlet
   is available and instantiated

jetty-9.2.0.M1 - 08 May 2014
 + 367680 jsp-file with load-on-startup not precompiled
 + 404511 removed deprecated StringMap
 + 409105 Upgrade jetty-osgi build/test to use more recent pax junit test
   framework
 + 424982 improved PID check in jetty.sh
 + 425421 ContainerLifeCycle does not start added beans in started state
 + 428904 Add logging of which webapp has path with uncovered http methods
 + 431094 Consistent handling of utf8 decoding errors
 + 431459 Jetty WebSocket compression extensions fails to handle big messages
   properly
 + 431519 Fixed NetworkTrafficListener
 + 431642 Implement ProxyServlet using Servlet 3.1 async I/O.
 + 432145 Pending request is not failed when HttpClient is stopped.
 + 432270 Slow requests with response content delimited by EOF fail.
 + 432321 jetty-start / Allow defining extra start directories for common
   configurations
 + 432468 Improve command CGI path handling
 + 432473 web.xml declaration order of filters not preserved on calls to init()
 + 432483 make osgi.serviceloader support for
   javax.servlet.ServletContainerInitializer optional (cherry picked from
   commit 31043d25708edbea9ef31948093f4eaf2247919b)
 + 432528 IllegalStateException when using DeferredContentProvider.
 + 432777 Async Write Loses Data with HTTPS Server.
 + 432901 ensure a single onError callback only in pending and unready states
 + 432993 Improve handling of ProxyTo and Prefix parameters in
   ProxyServlet.Transparent.
 + 433244 Security manager lifecycle cleanup
 + 433262 WebSocket / Advanced close use cases
 + 433365 No such servlet:
   __org.eclipse.jetty.servlet.JspPropertyGroupServlet__
 + 433370 PATCH method does not work with ProxyServlet.
 + 433431 Support ServletHandler fall through
 + 433479 Improved resource javadoc
 + 433483 sync log initialize
 + 433512 Jetty throws RuntimeException when webapp compiled with jdk8
   -parameters
 + 433563 Jetty fails to startup on windows - InvalidPathException
 + 433572 default to sending date header
 + 433656 Change to Opcode.ASM5 breaks jetty-osgi
 + 433692 improved buffer resizing
 + 433708 Improve WebAppClassLoader.addClassPath() IllegalStateException
   message
 + 433793 WebSocket / empty protocol list in ServerEndpointConfig.Configurator
   when using non-exact header name
 + 433841 Resource.newResource() declares an exception it does not throw
 + 433849 FileResource string compare fix
 + 433916 HttpChannelOverHttp handles HTTP 1.0 connection reuse incorrectly.
 + 434009 Improved javadoc for accessing HttpChannel and HttpConnection
 + 434027 ReadListener.onError() not invoked in case of read failures.
 + 434056 Support content consumed asynchronously.
 + 434074 Avoid double dispatch by returning false from messageComplete
 + 434077 AnnotatedServerEndpointTest emits strange exception
 + 434247 Redirect loop in FastCGI proxying for HTTPS sites.

jetty-8.1.15.v20140411 - 11 April 2014
 + 397167 Remote Access documentation is wrong
 + 419799 complete after exceptions thrown from async error pages
 + 420776 complete error pages after startAsync
 + 421197 fix method comment and ensure close synchronized
 + 422137 Added maxQueued to QueuedThreadPool MBean
 + 424180 improve bad message errors
 + 425038 WebSocketClient leaks file handles when exceptions are thrown from
   open()
 + 425551 Memory Leak in SelectConnector$ConnectTimeout.expired.
 + 426658 backport Bug 425930 to jetty-8
 + 427761 allow endpoints to be interrupted
 + 428708 JDBCSessionIdManager when clearing expired sessions failed, jetty
   should still be able to startup
 + 428710 JDBCSession(Id)Manager use 'read committed isolation level'
 + 430968 Use wrapped response with async dispatch
 + 432452 ConnectHandler does not timeout sockets in FIN_WAIT2.

jetty-7.6.15.v20140411 - 11 April 2014
 + 422137 Added maxQueued to QueuedThreadPool MBean
 + 425038 WebSocketClient leaks file handles when exceptions are thrown from
   open()
 + 425551 Memory Leak in SelectConnector$ConnectTimeout.expired.
 + 432452 ConnectHandler does not timeout sockets in FIN_WAIT2.

jetty-9.2.0.M0 - 09 April 2014
 + 419801 Upgrade to asm5 for jdk8
 + 423392 Fix buffer overflow in AsyncGzipFilter
 + 425736 jetty-start / Jetty 9 fails to startup with --exec option if Java
   path contain
 + 426920 jetty-start / BaseHome.listFilesRegex() and .recurseDir() do not
   detect filesystem loops
 + 427188 Re-enable automatic detection of logging-dependencies with
   logging-module
 + 429734 Implemented the HA ProxyProtocol
 + 430341 use apache jsp/jstl for maven plugins
 + 430747 jetty-start / Allow --lib and module [lib] to recursively add jars
 + 430825 jetty-start / use of jetty-jmx.xml prevents configuration of
   ThreadPool in jetty.xml
 + 431279 jetty-start / Unable to start jetty if no properties are defined.
 + 431892 DefaultFileLocatorHelper.getBundleInstallLocation fails for equinox
   3.10
 + 432122 ignore frequently failing test
 + 432145 Pending request is not failed when HttpClient is stopped.
 + 432270 Slow requests with response content delimited by EOF fail.

jetty-9.1.5.v20140505 - 05 May 2014
 + 431459 Jetty WebSocket compression extensions fails to handle big messages
   properly
 + 431519 Fixed NetworkTrafficListener
 + 432145 Pending request is not failed when HttpClient is stopped.
 + 432270 Slow requests with response content delimited by EOF fail.
 + 432473 web.xml declaration order of filters not preserved on calls to init()
 + 432483 make osgi.serviceloader support for
   javax.servlet.ServletContainerInitializer optional (cherry picked from
   commit 31043d25708edbea9ef31948093f4eaf2247919b)
 + 432528 IllegalStateException when using DeferredContentProvider.
 + 432777 Async Write Loses Data with HTTPS Server.
 + 432901 ensure a single onError callback only in pending and unready states
 + 432993 Improve handling of ProxyTo and Prefix parameters in
   ProxyServlet.Transparent.
 + 433365 No such servlet:
   __org.eclipse.jetty.servlet.JspPropertyGroupServlet__ (cherry picked from
   commit e2ed934978b958d6fccb28a8a5d04768f7c0432d)
 + 433370 PATCH method does not work with ProxyServlet.
 + 433483 sync log initialize
 + 433692 improved buffer resizing
 + 433916 HttpChannelOverHttp handles HTTP 1.0 connection reuse incorrectly.
 + 434027 ReadListener.onError() not invoked in case of read failures.

jetty-9.1.4.v20140401 - 01 April 2014
 + 414206 Rewrite rules re-encode requestURI
 + 414885 Don't expose JDT classes by default
 + 417022 Access current HttpConnection from Request not ThreadLocal
 + 423619 set Request timestamp on startRequest
 + 423982 removed duplicate UrlResource toString
 + 424107 Jetty should not finish chunked encoding on exception.
 + 425991 added qml mime type
 + 426897 improved ContainerLifeCycle javadoc
 + 427185 Add org.objectweb.asm. as serverClass
 + 427204 jetty-start / startup incorrectly requires directory in jetty.base
 + 427368 start.sh fails quietly on command line error
 + 428594 File upload with onMessage and InputStream fails
 + 428595 JSR-356 / ClientContainer does not support SSL
 + 428597 javax-websocket-client-impl and javax-websocket-server-impl jars
   Manifests do not export packages for OSGI
 + 428817 jetty-start / Allow for property to configure deploy manager
   `webapps` directory
 + 429180 Make requestlog filename parameterized
 + 429357 JDBCSessionManager.Session.removeAttribute don't set dirty flag if
   attribute already removed
 + 429409 osgi] jetty.websocket.servlet must import jetty.websocket.server
 + 429487 Runner code cleanups
 + 429616 Use UTF-8 encoding for XML
 + 429779 masked zero length websocket frame gives NullPointerException during
   streaming read
 + 430088 OnMessage*Callable decoding of streaming binary or text is not thread
   safe
 + 430242 added SharedBlockingCallback to support threadsafe blocking
 + 430273 Cancel async timeout breaks volatile link to avoid race with slow
   expire
 + 430341 add apache jsp and jstl optional modules
 + 430490 Added JETTY_SHELL 426738 Fixed JETTY_HOME comments
 + 430649 test form encoding
 + 430654 closing client connections can hang worker threads.
 + 430808 OutputStreamContentProvider violates OutputStream contract.
 + 430822 jetty-start / make soLingerTime configurable via property
 + 430823 jetty-start / make NeedClientAuth (ssl) configurable via property
 + 430824 jetty-start / use of jetty-logging.xml prevents configuration of
   ThreadPool in jetty.xml
 + 431103 Complete listener not called if request times out before processing
   exchange.
 + 431592 do not resolved forwarded-for address

jetty-9.1.3.v20140225 - 25 February 2014
 + 373952 Ensure MongoSessionManager un/binds session attributes on refresh
   only if necessary
 + 424899 Initialize GzipHandler mimeTypes
 + 426490 HttpServletResponse.setBufferSize(0) results in tight loop (100% cpu
   hog)
 + 427700 Outgoing extensions that create multiple frames should flush them in
   order and atomically.
 + 427738 fixed XSS in async-rest demo
 + 428157 Methods of anonymous inner classes can't be called via xml
 + 428232 Rework batch mode / buffering in websocket.
 + 428238 Test HEAD request with async IO
 + 428266 HttpRequest mangles URI query string.
 + 428383 limit white space between requests
 + 428418 JettyStopMojo prints some messages on System.err
 + 428435 Large streaming message fails in MessageWriter.
 + 428660 Delay closing async HttpOutput until after UNREADY->READY
 + 428710 JDBCSession(Id)Manager use read committed isolation level
 + 428859 Do not auto initialise jsr356 websocket if no annotations or
   EndPoints discovered

jetty-9.1.2.v20140210 - 10 February 2014
 + 408167 Complex object as session attribute not necessarily persisted.
 + 423421 remove org.slf4j and org.ow2.asm from jetty-all artifact
 + 424171 Old javax.activation jar interferes with email sending
 + 424562 JDBCSessionManager.setNodeIdInSessionId(true) does not work
 + 425275 
   org.eclipse.jetty.osgi.annotations.AnnotationConfiguration.BundleParserTask.getStatistic()
   returns null when debug is enabled.
 + 425638 Fixed monitor module/xml typos
 + 425696 start.jar --add-to-start={module} results in error
 + 425703 Review [Queued]HttpInput.
 + 425837 Upgrade to jstl 1.2.2
 + 425930 JDBC Session Manager constantly reloading session if save intervall
   expired once
 + 425998 JDBCSessionIdManager fails to create maxinterval column
 + 426250 jetty-all should be deployed on release
 + 426358 NPE generating temp dir name if no resourceBase or war
 + 426481 fix < java 1.7.0_10 npn files
 + 426739 Response with Connection: keep-alive truncated.
 + 426750 isReady() returns true at EOF
 + 426870 HTTP 1.0 Request with Connection: keep-alive and response content
   hangs.
 + 427068 ServletContext.getClassLoader should only check privileges if a
   SecurityManager exists
 + 427128 Cookies are not sent to the server.
 + 427245 StackOverflowError when session cannot be de-idled from disk
 + 427254 Cookies are not sent to the client.
 + 427512 ReadPendingException in case of HTTP Proxy tunnelling.
 + 427570 externalize common http config to start.ini
 + 427572 Default number of acceptors too big.
 + 427587 MessageInputStream must copy the payload.
 + 427588 WebSocket Parser leaks ByteBuffers.
 + 427690 Remove Mux Extension and related support.
 + 427699 WebSocket upgrade response sends Sec-WebSocket-Protocol twice.

jetty-9.1.1.v20140108 - 08 January 2014
 + 408912 JDBCSessionIdManager should allow configuration of schema
 + 410750 NPE Protection in Mongo save session
 + 417202 Start / command line arguments with ${variable} should be expanded
 + 418622 WebSocket / When rejecting old WebSocket protocols, log client
   details
 + 418769 Allow resourceBases in run-forked Mojo
 + 418888 Added strict mode to HttpGenerator
 + 419309 encode alias URIs from File.toURI
 + 419911 Empty chunk causes ArrayIndexOutOfBoundsException in
   InputStreamResponseListener.
 + 421189 WebSocket / AbstractExtension's WebSocketPolicy is not
   Session-specific
 + 421314 Websocket / Connect attempt with Chrome 32+ fails with "Some
   extension already uses the compress bit"
 + 421697 IteratingCallback improvements
 + 421775 CookiePatternRule only sets cookie if not set already
 + 421794 Iterator from InputStreamProvider is not implemented properly.
 + 421795 ContentProvider should have a method to release resources.
 + 422192 ClientContainer.getOpenSessions() always returns null
 + 422264 OutputStreamContentProvider does not work with Basic Authentication.
 + 422308 Change all session/sessionid managers to use shared Scheduler
 + 422386 Comma-separated <param-value>s not trimmed in GzipFilter
 + 422388 Test for GzipFilter apply to resources with charset appended to the
   MIME type
 + 422398 moved jmx remote config to jmx-remote.mod
 + 422427 improved TestConnection
 + 422703 Support reentrant HttpChannel and HttpConnection
 + 422723 Dispatch failed callbacks to avoid blocking selector
 + 422734 messages per second in ConnectorStatistics
 + 422807 fragment large written byte arrays to protect from JVM OOM bug
 + 423005 reuse gzipfilter buffers
 + 423048 Receiving a PING while sending a message kills the connection
 + 423060 Allow ${jetty.base}/work
 + 423118 ServletUpgradeRequest.getUserPrincipal() does not work
 + 423185 Update permessage-deflate for finalized spec
 + 423255 MBeans of SessionIdManager can leak memory on redeploy
 + 423361 Ensure ServletContainerInitializers called before injecting Listeners
 + 423373 Correct namespace use for JEE7 Schemas
 + 423392 GzipFilter without wrapping or blocking
 + 423395 Ensure @WebListeners are injected
 + 423397 Jetty server does not run on Linux server startup because of  a bug
   in jetty.sh script.
 + 423476 WebSocket / JSR / @OnMessage(maxMessageSize=20000000) not properly
   supported
 + 423556 HttpSessionIdListener should be resource injectable
 + 423646 WebSocket / JSR / WebSocketContainer (Client) should have its
   LifeCycle stop on standalone use
 + 423692 use UrlEncoded.ENCODING for merging forwarded query strings
 + 423695 <HT> Horizontal-tab used as HTTP Header Field separator unsupported
 + 423724 WebSocket / Rename MessageAppender.appendMessage to .appendFrame
 + 423739 Start checks module files.
 + 423804 WebSocket / JSR improper use of
   ServerEndpointConfig.Configurator.getNegotiatedSubprotocol()
 + 423875 Update jetty-distro build to use jetty-toolchain jetty-schemas 3.1.M0
 + 423915 WebSocket / Active connection from IOS that goes into airplane mode
   not disconnected on server side
 + 423926 Remove code duplication in class IdleTimeout.
 + 423930 SPDY streams are leaked.
 + 423948 Cleanup and consolidate testing utilities in WebSocket
 + 424014 PathContentProvider does not close its internal SeekableByteChannel.
 + 424043 IteratingCallback Idle race.
 + 424051 Using --list-config can result in NPE
 + 424168 Module [ext] should load libraries recursively from lib/ext/
 + 424180 extensible bad message content
 + 424183 Start does not find LIB (Classpath) when on non-English locale
 + 424284 Identify conflicts in logging when error "Multiple servlets map to
   {pathspec}" occurs
 + 424303 @ServletSecurity not applied on non load-on-startup servlets
 + 424307 obfuscate unicode
 + 424380 Augment class / Jar scanning timing log events
 + 424390 Allow enabling modules via regex
 + 424398 Servlet load-on-startup ordering is not obeyed
 + 424497 Allow concurrent async sends
 + 424498 made bytebufferendpoint threadsafe
 + 424588 org.eclipse.jetty.ant.AntWebInfConfiguration does not add
   WEB-INF/classes for annotation scanning
 + 424598 Module [npn] downloads wrong npn jar
 + 424651 org.eclipse.jetty.spdy.Flusher use of non-growable ArrayQueue yield
   java.lang.IllegalStateException: Full.
 + 424682 Session cannot be deserialized with form authentication
 + 424706 The setMaxIdleTimeout of javax.websocket.Session does not take any
   affect
 + 424734 WebSocket / Expose Locale information from ServletUpgradeRequest
 + 424735 WebSocket / Make ServletUpgradeRequest expose its HttpServletRequest
 + 424743 Verify abort behavior in case the total timeout expires before the
   connect timeout.
 + 424762 ShutdownHandler hardcodes "127.0.0.1" and cannot be used with IPv6
 + 424847 Deadlock in deflate-frame (webkit binary)
 + 424863 IllegalStateException "Unable to find decoder for type
   <javax.websocket.PongMessage>"
 + 425038 WebSocketClient leaks file handles when exceptions are thrown from
   open()
 + 425043 Track whether pools are used correctly.
 + 425049 add json mime mapping to mime.properties.

jetty-9.1.0.v20131115 - 15 November 2013
 + 397167 Remote Access documentation is wrong
 + 416477 QueuedThreadPool does not reuse interrupted threads
 + 420776 complete error pages after startAsync
 + 421362 When using the jetty.osgi.boot ContextHandler service feature the
   wrong ContextHandler can be undeployed

jetty-9.1.0.RC2 - 07 November 2013
 + 410656 WebSocketSession.suspend() hardcoded to return null
 + 417223 removed deprecated ThreadPool.dispatch
 + 418741 Threadlocal cookie buffer in response
 + 420359 fixed thread warnings
 + 420572 IOTest explicitly uses 127.0.0.1
 + 420692 set soTimeout to try to avoid hang
 + 420844 Connection:close on exceptional errors
 + 420930 Use Charset to specify character encoding
 + 421197 synchronize gzip output finish
 + 421198 onComplete never call onComplete in BufferingResponseListener in 9.1.

jetty-9.0.7.v20131107 - 07 November 2013
 + 407716 fixed logs
 + 416597 Allow classes and jars on the webappcontext extraclasspath to be
   scanned for annotations by jetty-maven-plugin
 + 418636 Name anonymous filter and holders with classname-hashcode
 + 418732 Add whiteListByPath mode to IPAccessHandler
 + 418767 run-forked goal ingores test scope dependencies with
   useTestScope=true
 + 418792 Session getProtocolVersion always returns null
 + 418892 SSL session caching so unreliable it effectively does not work.
 + 419309 Added symlink checker to test webapp
 + 419333 treat // as an alias in path
 + 419344 NPNServerConnection does not close the EndPoint if it reads -1.
 + 419350 Do not borrow space from passed arrays
 + 419655 AnnotationParser throws NullPointerException when scanning files from
   jar:file urls
 + 419687 HttpClient's query parameters must be case sensitive.
 + 419799 Async timeout dispatches to error page
 + 419814 Annotation properties maxMessageSize and inputBufferSize don't work
 + 419846 JDBCSessionManager doesn't determine dirty state correctly
 + 419901 Client always adds extra user-agent header.
 + 419937 Request isSecure cleared on recycle
 + 419950 Provide constructor for StringContentProvider that takes Charset.
 + 419964 InputStreamContentProvider does not close provided InputStream.
 + 420033 AsyncContext.onTimeout exceptions passed to onError
 + 420039 BufferingResponseListener continues processing after aborting
   request.
 + 420048 DefaultServlet alias checks configured resourceBase
 + 420142 reimplemented graceful shutdown
 + 420362 Response/request listeners called too many times.
 + 420374 Call super.close() in a finally block
 + 420530 AbstractLoginModule never fails a login
 + 420572 IOTest explicitly uses 127.0.0.1
 + 420776 complete error pages after startAsync
 + 420844 Connection:close on exceptional errors
 + 420930 Use Charset to specify character encoding
 + 421197 synchronize gzip output finish

jetty-8.1.14.v20131031 - 31 October 2013
 + 417772 fixed low resources idle timeout
 + 418636 Name anonymous filter and holders with classname-hashcode
 + 419432 Allow to override the SslContextFactory on a per-destination basis.
 + 420048 DefaultServlet alias checks configured resourceBase
 + 420530 AbstractLoginModule never fails a login

jetty-7.6.14.v20131031 - 31 October 2013
 + 417772 fixed low resources idle timeout
 + 418636 Name anonymous filter and holders with classname-hashcode
 + 419432 Allow to override the SslContextFactory on a per-destination basis.
 + 420048 DefaultServlet alias checks configured resourceBase
 + 420530 AbstractLoginModule never fails a login

jetty-9.1.0.RC1 - 31 October 2013
 + 294531 Unpacking webapp twice to the same directory name causes problems
   with updated jars in WEB-INF/lib
 + 397049 Cannot Provide Custom Credential to JDBCLoginService
 + 403591 improve the Blocking Q implementation.
 + 407716 fixed logs
 + 410840 Change SSLSession.getPeerCertificateChain() to
   SSLSession.getPeerCertificates().
 + 415118 WebAppClassLoader.getResource(name) should strip .class from name
 + 415609 spdy replace SessionInvoker with IteratingCallback. Introduce Flusher
   class to separate queuing/flushing logic from StandardSession
 + 416300 Order ServletContainerInitializer callbacks
 + 416597 Allow classes and jars on the webappcontext extraclasspath to be
   scanned for annotations by jetty-maven-plugin
 + 417356 Add SOCKS support to jetty client.
 + 417932 resources.mod should make ${jetty.base}/resources/ directory
 + 417933 logging.mod ini template should include commented log.class settings
 + 418212 org.eclipse.jetty.spdy.server.http.SSLExternalServerTest hangs.
 + 418441 Use of OPTIONS= in Jetty 9.1 should display WARNING message
 + 418596 Faults in JARs during class scanning should report the jar that
   caused the problem
 + 418603 cannot specify a custom ServerEndpointConfig.Configurator
 + 418625 WebSocket / Jsr RemoteEndpoint.sendObject(java.nio.HeapByteBuffer)
   doesn't find encoder
 + 418632 WebSocket / Jsr annotated @OnMessage with InputStream fails to be
   called
 + 418636 Name anonymous filter and holders with classname-hashcode
 + 418732 Add whiteListByPath mode to IPAccessHandler
 + 418767 run-forked goal ingores test scope dependencies with
   useTestScope=true
 + 418792 Session getProtocolVersion always returns null
 + 418892 SSL session caching so unreliable it effectively does not work.
 + 418922 Missing parameterization of etc/jetty-xinetd.xml
 + 418923 Missing parameterization of etc/jetty-proxy.xml
 + 419146 Parameterize etc/jetty-requestlog.xml values
 + 419309 Added symlink checker to test webapp
 + 419330 Allow access to setters on jetty-jspc-maven-plugin
 + 419333 treat // as an alias in path
 + 419344 NPNServerConnection does not close the EndPoint if it reads -1.
 + 419350 Do not borrow space from passed arrays
 + 419655 AnnotationParser throws NullPointerException when scanning files from
   jar:file urls
 + 419687 HttpClient's query parameters must be case sensitive.
 + 419799 Async timeout dispatches to error page
 + 419814 Annotation properties maxMessageSize and inputBufferSize don't work
 + 419846 JDBCSessionManager doesn't determine dirty state correctly
 + 419899 Do not wrap SSL Exception as EoFException
 + 419901 Client always adds extra user-agent header.
 + 419904 Data corruption on proxy PUT requests.
 + 419914 QueuedThreadPool uses nanoTime
 + 419937 Request isSecure cleared on recycle
 + 419950 Provide constructor for StringContentProvider that takes Charset.
 + 419964 InputStreamContentProvider does not close provided InputStream.
 + 420012 Improve ProxyServlet.Transparent configuration in case prefix="/".
 + 420033 AsyncContext.onTimeout exceptions passed to onError
 + 420034 Removed threads/timers from Date caching
 + 420039 BufferingResponseListener continues processing after aborting
   request.
 + 420048 DefaultServlet alias checks configured resourceBase
 + 420103 Split out jmx-remote module from existing jmx module
 + 420142 reimplemented graceful shutdown
 + 420362 Response/request listeners called too many times.
 + 420364 Bad synchronization in HttpConversation.
 + 420374 Call super.close() in a finally block
 + 420530 AbstractLoginModule never fails a login
 + 420687 XML errors in jetty-plus/src/test/resources/web-fragment-*.xml
 + 420776 complete error pages after startAsync

jetty-9.1.0.RC0 - 30 September 2013
 + 412469 make module for jetty-jaspi
 + 416453 Add comments to embedded SplitFileServer example
 + 416577 enhanced shutdown handler to send shutdown at startup
 + 416674 run all jetty-ant tests on random ports
 + 416940 avoid download of spring-beans.dtd
 + 417152 WebSocket / Do all setup in websocket specific
   ServletContainerInitializer
 + 417239 re-implemented Request.getContentRead()
 + 417284 Precompiled regex in HttpField
 + 417289 SPDY replace use of direct buffers with indirect buffers or make it
   configurable
 + 417340 Upgrade JDT compiler to one that supports source/target of Java 1.7
 + 417382 Upgrade to asm 4.1 and refactor annotation parsing
 + 417475 Do not null context Trie during dynamic deploy
 + 417490 WebSocket / @PathParam annotated parameters are null when the servlet
   mapping uses a wildcard
 + 417561 Refactor annotation related code: change log messages
 + 417574 Setting options with _JAVA_OPTIONS breaks run-forked with
   <waitForChild>true</waitForChild>
 + 417831 Remove jetty-logging.properties from distro/resources
 + 417938 Startup / Sort properties presented in --list-config alphabetically
 + 418014 Handle NTFS canonical exceptions during alias check
 + 418068 WebSocketClient has lazy or injected Executor
 + 418212 org.eclipse.jetty.spdy.server.http.SSLExternalServerTest hangs
 + 418227 Null cookie value test

jetty-9.0.6.v20130930 - 30 September 2013
 + 411069 better set compiler defaults to 1.7, including webdefault.xml for jsp
 + 411934 War overlay configuration assumes src/main/webapp exists
 + 413484 setAttribute in nosql session management better handles _dirty status
 + 413684 deprecated unsafe alias checkers
 + 413737 hide stacktrace in ReferrerPushStrategyTest
 + 414431 Avoid debug NPE race
 + 414898 Only upgrade v0 to v1 cookies on dquote , ; backslash space and tab
   in the value
 + 415192 <jsp-file> maps to JspPropertyGroupServlet instead of JspServlet
 + 415194 Deployer gives management of context to context collection
 + 415302 
 + 415330 Avoid multiple callbacks at EOF
 + 415401 Add initalizeDefaults call to SpringConfigurationProcessor
 + 415548 migrate ProxyHTTPToSPDYTest to use HttpClient to avoid intermittent
   NPE part 2
 + 415605 fix status code logging for async requests
 + 415999 Fix some of FindBugs warnings
 + 416015 Handle null Accept-Language and other headers
 + 416096 DefaultServlet leaves open file descriptors with file sizes greater
   than response buffer
 + 416102 Clean up of async sendContent process
 + 416103 Added AllowSymLinkAliasChecker.java
 + 416251 ProxyHTTPToSPDYConnection now sends a 502 to the client if it
   receives a rst frame from the upstream spdy server
 + 416266 HttpServletResponse.encodeURL() encodes on first request when only
   SessionTrackingMode.COOKIE is used
 + 416314 jetty async client wrong behaviour for HEAD Method + Redirect.
 + 416321 handle failure during blocked committing write
 + 416453 Add comments to embedded SplitFileServer example
 + 416477 Improved consumeAll error handling
 + 416568 Simplified servlet exception logging
 + 416577 enhanced shutdown handler to send shutdown at startup
 + 416585 WebInfConfiguration examines webapp classloader first instead of its
   parent when looking for container jars
 + 416597 Allow classes and jars on the webappcontext extraclasspath to be
   scanned for annotations
 + 416663 Content-length set by resourcehandler
 + 416674 run all jetty-ant tests on random ports
 + 416679 Change warning to debug if no transaction manager present
 + 416787 StringIndexOutOfBounds with a pathMap of ""
 + 416940 avoid download of spring-beans.dtd
 + 416990 JMX names statically unique
 + 417110 Demo / html body end tag missing in authfail.html
 + 417225 added Container.addEventListener method
 + 417260 Protected targets matched as true URI path segments
 + 417289 SPDY replace use of direct buffers with indirect buffers or make it
   configurable
 + 417475 Do not null context Trie during dynamic deploy
 + 417574 Setting options with _JAVA_OPTIONS breaks run-forked with
   <waitForChild>true</waitForChild>
 + 417831 Remove jetty-logging.properties from distro/resources
 + 418014 Handle NTFS canonical exceptions during alias check
 + 418212 org.eclipse.jetty.spdy.server.http.SSLExternalServerTest hangs
 + 418227 Null cookie value test

jetty-9.1.0.M0 - 16 September 2013
 + 393473 Add support for JSR-356 (javax.websocket) draft
 + 395444 Websockets not working with Chrome (deflate problem)
 + 396562 Add an implementation of RequestLog that supports Slf4j
 + 398467 Servlet 3.1 Non Blocking IO
 + 402984 WebSocket Upgrade must honor case insensitive header fields in
   upgrade request
 + 403280 Update to javax.el 2.2.4
 + 403380 Introduce WebSocketTimeoutException to differentiate between EOF on
   write and Timeout
 + 403510 HttpSession maxInactiveInterval is not serialized in HashSession
 + 403591 do not use the ConcurrentArrayBlockingQueue for thread pool, selector
   and async request log
 + 403817 Use of WebSocket Session.close() results in invalid status code
 + 405188 HTTP 1.0 with GET returns internal IP address.
 + 405422 Implement servlet3.1 spec sections 4.4.3 and 8.1.4 for new
   HttpSessionIdListener class
 + 405432 Check implementation of section 13.4.1 @ServletSecurity for
   @HttpConstraint and HttpMethodConstraint clarifications
 + 405435 Implement servlet3.1 section 13.6.3 for 303 redirects for Form auth
 + 405437 Implement section 13.8.4 Uncovered HTTP methods
 + 405525 Throw IllegalArgumentException if filter or servlet name is null or
   empty string in ServletContext.addXXX() methods
 + 405526 Deployment must fail if more than 1 servlet maps to same url pattern
 + 405531 Implement Part.getSubmittedFileName()
 + 405533 Implement special role ** for security constraints
 + 405535 Implement Request.isUserInRole(role) check security-role-refs
   defaulting to security-role if no matching ref
 + 405944 Check annotation and resource injection is supported for
   AsyncListener
 + 406759 supressed stacktrace in ReferrerPushStrategyTest
 + 407708 HttpUpgradeHandler must support injection
 + 408782 Transparent Proxy - rewrite URL is ignoring query strings.
 + 408904 Enhance CommandlineBuilder to not escape strings inside single quotes
 + 409403 fix IllegalStateException when SPDY is used and the response is
   written through BufferUtil.writeTo byte by byte
 + 409796 fix and cleanup ReferrerPushStrategy. There's more work to do here,
   so it remains @Ignore for now
 + 409953 return buffer.slice() instead of buffer.asReadOnlyBuffer() in
   ResourceCache to avoid using inefficent path in BufferUtil.writeTo
 + 410083 Jetty clients submits incomplete URL to proxy.
 + 410098 inject accept-encoding header for all http requests through SPDY as
   SPDY clients MUST support spdy. Also remove two new tests that have been to
   implementation agnostic and not needed anymore due to recent code changes
 + 410246 HttpClient with proxy does not tunnel HTTPS requests.
 + 410341 suppress stacktraces that happen during test setup shutdown after
   successful test run
 + 410800 Make RewritePatternRule queryString aware
 + 411069 better set compiler defaults to 1.7, including webdefault.xml for jsp
 + 411934 War overlay configuration assumes src/main/webapp exists
 + 412205 SSL handshake failure leads to unresponsive UpgradeConnection
 + 412418 HttpTransportOverSPDY fix race condition while sending push streams
   that could cause push data not to be sent. Fixes intermittent test issues in
   ReferrerPushStrategyTest
 + 412729 SPDYClient needs a Promise-based connect() method.
 + 412829 Allow any mappings from web-default.xml to be overridden by web.xml
 + 412830 Error Page match ServletException then root cause
 + 412840 remove Future in SPDYClient.connect() and return Session instead in
   blocking version
 + 412934 Ignore any re-definition of an init-param within a descriptor
 + 412935 setLocale is not an explicit set of character encoding
 + 412940 minor threadsafe fixes
 + 413018 ServletContext.addListener() should throw IllegalArgumentException if
   arg is not correct type of listener
 + 413020 Second call to HttpSession.invalidate() should throw exception
 + 413019 HttpSession.getCreateTime() should throw exception after session is
   invalidated
 + 413291 Avoid SPDY double dispatch
 + 413387 onResponseHeaders is not called multiple times when multiple
   redirects occur.
 + 413484 setAttribute in nosql session management better handles _dirty status
 + 413531 Introduce pluggable transports for HttpClient.
 + 413684 deprecated unsafe alias checkers
 + 413737 hide stacktrace in ReferrerPushStrategyTest
 + 413901 isAsyncStarted remains true while original request is dispatched
 + 414167 WebSocket handshake upgrade from FireFox fails due to keep-alive
 + 414431 Avoid debug NPE race
 + 414635 Modular start.d and jetty.base property
 + 414640 HTTP header value encoding
 + 414725 Annotation Scanning should exclude webapp basedir from path
   validation checks
 + 414731 Request.getCookies() should return null if there are no cookies
 + 414740 Removed the parent peeking Loader
 + 414891 Errors thrown by ReadListener and WriteListener not handled
   correctly.
 + 414898 Only upgrade v0 to v1 cookies on dquote , ; backslash space and tab
   in the value
 + 414913 WebSocket / Performance - reduce ByteBuffer allocation/copying during
   generation/writing
 + 414923 CompactPathRule needs to also compact the uri
 + 415047 Create URIs lazily in HttpClient.
 + 415062 SelectorManager wakeup optimisation.
 + 415131 Avoid autoboxing on debug
 + 415192 <jsp-file> maps to JspPropertyGroupServlet instead of JspServlet
 + 415194 Deployer gives management of context to context collection
 + 415302 
 + 415314 Jetty should not commit response on output if <
   Response.setBufferSize() bytes are written
 + 415330 Avoid multiple callbacks at EOF
 + 415401 WebAppProvider: override XmlConfiguration.initializeDefaults
 + 415548 migrate ProxyHTTPToSPDYTest to use HttpClient to avoid intermittent
   NPE part 2
 + 415605 fix status code logging for async requests
 + 415641 Remove remaining calls to deprecated HttpTranspoert.send
 + 415656 SPDY - add IdleTimeout per Stream functionality
 + 415744 Reduce Future usage in websocket
 + 415745 Include followed by forward using a PrintWriter incurs unnecessary
   delay
 + 415780 fix StreamAlreadyCommittedException in spdy build
 + 415825 fix stop support in modular start setup
 + 415826 modules initialised with --add-to-start and --add-to-startd
 + 415827 jetty-start / update --help text for new command line options
 + 415830 jetty-start / add more TestUseCases for home + base + modules
   configurations
 + 415831 rename ini keyword from MODULES= to --module=
 + 415832 jetty-start / fix ClassNotFound exception when starting from empty
   base directory
 + 415839 jetty-start / warning about need for --exec given when not needed by
   default configuration
 + 415899 jetty-start / add --lib=<cp> capability from Jetty 7/8
 + 415913 support bootlib and download in modules
 + 415999 Fix some of FindBugs warnings
 + 416015 Handle null Accept-Language and other headers
 + 416026 improve error handlig in SPDY parsers
 + 416096 DefaultServlet leaves open file descriptors with file sizes greater
   than response buffer
 + 416102 Clean up of async sendContent process
 + 416103 Added AllowSymLinkAliasChecker.java
 + 416143 mod file format uses [type]
 + 416242 respect persistence headers in ProxyHTTPSPDYConnection
 + 416251 ProxyHTTPToSPDYConnection now sends a 502 to the client if it
   receives a rst frame from the upstream spdy server
 + 416266 HttpServletResponse.encodeURL() encodes on first request when only
   SessionTrackingMode.COOKIE is used
 + 416314 jetty async client wrong behaviour for HEAD Method + Redirect.
 + 416321 handle failure during blocked committing write
 + 416477 Improved consumeAll error handling
 + 416568 Simplified servlet exception logging
 + 416585 WebInfConfiguration examines webapp classloader first instead of its
   parent when looking for container jars
 + 416597 Allow classes and jars on the webappcontext extraclasspath to be
   scanned for annotations
 + 416663 Content-length set by resourcehandler
 + 416674 run all jetty-ant tests on random ports
 + 416679 Change warning to debug if no transaction manager present
 + 416680 remove uncovered constraint warning
 + 416681 Remove unnecessary security constraints in test-jetty-webapp
 + 416763 WebSocket / Jsr Session.getPathParameters() is empty
 + 416764 WebSocket / Jsr Session.getRequestURI() is missing scheme + host +
   port + query parameters
 + 416787 StringIndexOutOfBounds with a pathMap of ""
 + 416812 Don't start WebSocketClient for every context
 + 416990 JMX names statically unique
 + 417022 Request attribute access to Server,HttpChannel & HttpConnection
 + 417023 Add Default404Servlet if no default servlet set
 + 417108 demo-base uses HTTPS
 + 417109 Demo / Jaas test fails to find etc/login.conf
 + 417110 Demo / html body end tag missing in authfail.html
 + 417111 Demo / login with admin/admin fails
 + 417133 WebSocket / deflate-frame should accumulate decompress byte buffers
   properly
 + 417134 WebSocket / Jsr
   ServerEndpointConfig.Configurator.getNegotiatedExtensions() is never used
 + 417225 added Container.addEventListener method
 + 417260 Protected targets matched as true URI path segments

jetty-8.1.13.v20130916 - 16 September 2013
 + 412629 PropertyFileLoginModule doesn't cache user configuration file even
   for refreshInterval=0
 + 413484 setAttribute in nosql session management better handles _dirty status
 + 413684 deprecated unsafe alias checkers
 + 414235 RequestLogHandler configured on a context fails to handle forwarded
   requests
 + 414393 StringIndexOutofBoundsException with > 8k multipart content without
   CR or LF
 + 414431 Avoid debug NPE race
 + 414507 Ensure AnnotationParser ignores parent dir hierarchy when checking
   for hidden dirnames
 + 414652 WebSocket's sendMessage() may hang on congested connections.
 + 415192 <jsp-file> maps to JspPropertyGroupServlet instead of JspServlet
 + 415401 Add XmlConfiguration.initializeDefaults that allows to set default
   values for any XmlConfiguration that may be overridden in the config file
 + 416266 HttpServletResponse.encodeURL() encodes on first request when only
   SessionTrackingMode.COOKIE is used
 + 416585 WebInfConfiguration examines webapp classloader first instead of its
   parent when looking for container jars
 + 416787 StringIndexOutOfBounds with a pathMap of ""
 + 416990 JMX names statically unique

jetty-7.6.13.v20130916 - 16 September 2013
 + 412629 PropertyFileLoginModule doesn't cache user configuration file even
   for refreshInterval=0
 + 413484 setAttribute in nosql session management better handles _dirty status
 + 413684 deprecated unsafe alias checkers
 + 414235 RequestLogHandler configured on a context fails to handle forwarded
   requests
 + 414393 StringIndexOutofBoundsException with > 8k multipart content without
   CR or LF
 + 414431 Avoid debug NPE race
 + 414507 Ensure AnnotationParser ignores parent dir hierarchy when checking
   for hidden dirnames
 + 414652 WebSocket's sendMessage() may hang on congested connections.
 + 415192 <jsp-file> maps to JspPropertyGroupServlet instead of JspServlet
 + 415401 Add XmlConfiguration.initializeDefaults that allows to set default
   values for any XmlConfiguration that may be overridden in the config file
 + 416585 WebInfConfiguration examines webapp classloader first instead of its
   parent when looking for container jars
 + 416990 JMX names statically unique

jetty-9.0.5.v20130815 - 15 August 2013
 + 414898 Only upgrade v0 to v1 cookies on dquote , ; backslash space and tab
   in the value
 + 404468 Ported jetty-http-spi to Jetty-9
 + 405424 add X-Powered-By and Server header to SPDY
 + 405535 implement Request.isUserInRole(role) check security-role-refs
   defaulting to security-role if no matching ref
 + 408235 SPDYtoHTTP proxy fix: remove hop headers from upstream server
 + 409028 Jetty HttpClient does not work with proxy CONNECT method.
 + 409282 fix intermittently failing MaxConcurrentStreamTest
 + 409845 add test that makes sure that DataFrameGenerator correctly prepends
   the header information
 + 410498 ignore type of exception in
   GoAwayTest.testDataNotProcessedAfterGoAway
 + 410668 HTTP client should support the PATCH method.
 + 410800 Make RewritePatternRule queryString aware
 + 410805 StandardSession: remove all frameBytes for a given stream from queue
   if the stream is reset
 + 411216 RequestLogHandler handles async completion
 + 411458 MultiPartFilter getParameterMap doesn't preserve multivalued
   parameters 411459  MultiPartFilter.Wrapper getParameter should use charset
   encoding of part
 + 411538 Use Replacement character for bad parameter % encodings
 + 411545 SslConnection.DecryptedEndpoint.fill() sometimes misses a few network
   bytes
 + 411755 MultiPartInputStreamParser fails on base64 encoded content
 + 411844 ArrayIndexOutOfBoundsException on wild URL.
 + 411909 GzipFilter flushbuffer() results in erroneous finish() call
 + 412234 fix bug where NetworkTrafficSelectChannelEndpoint counted bytes wrong
   on incomplete writes
 + 412318 HttpChannel fix multiple calls to _transport.completed() if handle()
   is called multiple times while the channel is COMPLETED
 + 412418 HttpTransportOverSPDY fix race condition while sending push streams
   that could cause push data not to be sent. Fixes intermittent test issues in
   ReferrerPushStrategyTest
 + 412442 Avoid connection timeout after FIN-FIN close
 + 412466 Improved search for unset JETTY_HOME
 + 412608 EOF Chunk not sent on inputstream static content
 + 412629 PropertyFileLoginModule doesn't cache user configuration file even
   for refreshInterval=0
 + 412637 ShutdownMonitorThread already started
 + 412712 HttpClient does not send the terminal chunk after partial writes.
 + 412713 add dumpOnStart configuration to jetty-maven-plugin
 + 412750 HttpClient close expired connections fix
 + 412814 HttpClient calling CompleteListener.onComplete() twice.
 + 412846 jetty Http Client Connection through Proxy is failing with Timeout.
 + 412938 Request.setCharacterEncoding now throws UnsupportedEncodingException
   instead of UnsupportedCharsetException
 + 413034 Multiple webapps redeploy returns NamingException with AppDynamics
   javaagent
 + 413066 accept lower case method: head
 + 413108 HttpClient hardcodes dispatchIO=false when using SSL.
 + 413113 Inconsistent Request.getURI() when adding parameters via
   Request.param().
 + 413154 ContextHandlerCollection defers virtual host handling to
   ContextHandler
 + 413155 HttpTransportOverSPDY remove constructor argument for version and get
   version from stream.getSession instead
 + 413371 Default JSON.Converters for List and Set.
 + 413372 JSON Enum uses name rather than toString()
 + 413393 better logging of bad URLs in Resources
 + 413486 SessionCookieConfig setters should throw IllegalStateException if
   called after context started
 + 413568 Made AJP worker name generic
 + 413684 Trailing slash shows JSP source
 + 413901 isAsyncStarted remains true while original request is dispatched
 + 414085 Add jetty-continuations to plugin dependencies
 + 414101 Do not escape special characters in cookies
 + 414235 RequestLogHandler configured on a context fails to handle forwarded
   requests
 + 414393 StringIndexOutofBoundsException with > 8k multipart content without
   CR or LF
 + 414449 Added HttpParser strict mode for case sensitivity
 + 414507 Ensure AnnotationParser ignores parent dir hierarchy when checking
   for hidden dirnames
 + 414625 final static version fields
 + 414640 HTTP header value encoding
 + 414652 WebSocket's sendMessage() may hang on congested connections.
 + 414727 Ensure asynchronously flushed resources are closed
 + 414763 Added org.eclipse.jetty.util.log.stderr.ESCAPE option
 + 414833 HttpSessionListener.destroy must be invoked in reverse order
 + 414840 Request.login() throws NPE if username is null
 + 414951 QueuedThreadPool fix constructor that missed to pass the idleTimeout
 + 414972 HttpClient may read bytes with pre-tunnelled connection.

jetty-9.0.4.v20130625 - 25 June 2013
 + 396706 CGI support parameters
 + 397051 Make JDBCLoginService data members protected to facilitate
   subclassing
 + 397193 MongoSessionManager refresh updates last access time
 + 398467 Servlet 3.1 Non Blocking IO
 + 400503 WebSocket - squelch legitimate Exceptions during testing to avoid
   false positives
 + 401027 javadoc JMX annotations
 + 404508 enable overlay deployer
 + 405188 HTTP 1.0 with GET returns internal IP address.
 + 405313 Websocket client SSL hostname verification is broken, always defaults
   to raw IP as String
 + 406759 supressed stacktrace in ReferrerPushStrategyTest
 + 406923 Accept CRLF or LF but not CR as line termination
 + 407246 Test harness checked results in callbacks ignored.
 + 407325 Test Failure:
   org.eclipse.jetty.servlets.EventSourceServletTest.testEncoding
 + 407326 Test Failure:
   org.eclipse.jetty.client.HttpClientStreamTest.testInputStreamResponseListenerFailedBeforeResponse[0].
 + 407342 ReloadedSessionMissingClassTest uses class compiled with jdk7
 + 407386 Cookies not copied in ServletWebSocketRequest
 + 407469 Method parameters for @OnWebSocketError should support Throwable
 + 407470 Javadoc for @OnWebSocketFrame incorrectly references WebSocketFrame
   object
 + 407491 Better handle empty Accept-Language
 + 407614 added excludedMimeTypes to gzipFilter
 + 407812 jetty-maven-plugin can not handle whitespaces in equivalent of
   WEB-INF/classes paths
 + 407931 Add toggle for failing on servlet availability
 + 407976 JDBCSessionIdManager potentially leaves server in bad state after
   startup
 + 408077 HashSessionManager leaves file handles open after being stopped
 + 408117 isAsyncStarted is false on redispatch
 + 408118 NullPointerException when parsing request cookies
 + 408167 JDBCSessionManager don't mark session as dirty if same attribute
   value set
 + 408281 Inconsistent start/stop handling in ContainerLifeCycle
 + 408446 Multipart parsing issue with boundry and charset in ContentType
   header
 + 408529 Etags set in 304 response
 + 408600 set correct jetty.url in all pom files
 + 408642 setContentType from addHeader
 + 408662 In pax-web servlet services requests even if init() has not finished
   running
 + 408709 refactor test-webapp's chat application. Now there's only a single
   request for user login and initial chat message.
 + 408720 NPE in AsyncContext.getRequest()
 + 408723 Jetty Maven plugin reload ignores web.xml listeners
 + 408768 JSTL jars not scanned by jetty-ant
 + 408771 Problem with ShutdownMonitor for jetty-ant
 + 408782 Transparent Proxy - rewrite URL is ignoring query strings.
 + 408806 getParameter returns null on Multipart request if called before
   request.getPart()/getParts()
 + 408904 Enhance CommandlineBuilder to not escape strings inside single quotes
 + 408909 GzipFilter setting of headers when reset and/or not compressed
 + 408910 META-INF/jetty-webapp-context.xml file should be able to refer to
   bundle-relative locations
 + 408923 Need to be able to configure the ThreadPool for the default jetty
   server in osgi
 + 408945 XML Args ignored without DTD
 + 409012 added reference to example rewrite rules
 + 409133 Empty <welcome-file> causes StackOverflowError
 + 409228 Set jetty.home property so config files work even if deployed inside
   a bundle
 + 409403 fix IllegalStateException when SPDY is used and the response is
   written through BufferUtil.writeTo byte by byte
 + 409436 NPE on context restart using dynamic servlet registration
 + 409441 jetty.xml threadpool arg injection
 + 409449 Ensure servlets, filters and listeners added via dynamic
   registration, annotations or descriptors are cleaned on context restarts
 + 409545 Change HttpChannel contract
 + 409556 Resource files not closed
 + 409598 spdy: Fix NPE when a broken client tried to create duplicate stream
   IDs
 + 409684 Ids and properties not set for execution of jetty xml config files
   with mvn plugin
 + 409796 fix intermittent test issue in
   ReferrerPushStrategy.testResourceOrder. Happened when the client got closed
   before the server finished sending all data frames. Client waits now until
   all data is received.
 + 409801 Jetty should allow webdefault to be specified using a relative
   location when running in OSGi
 + 409842 Suspended request completed by a request thread does not set read
   interest.
 + 409953 return buffer.slice() instead of buffer.asReadOnlyBuffer() in
   ResourceCache to avoid using inefficent path in BufferUtil.writeTo
 + 409978 Websocket shouldn't create HttpSession if not present
 + 410083 Jetty clients submits incomplete URL to proxy.
 + 410098 inject accept-encoding header for all http requests through SPDY as
   SPDY clients MUST support spdy. Also remove two new tests that have been to
   implementation agnostic and not needed anymore due to recent code changes
 + 410175 WebSocketSession#isSecure() doesn't return true for SSL session on
   the server side
 + 410246 HttpClient with proxy does not tunnel HTTPS requests.
 + 410337 throw EofException instead of EOFException in HttpOutput.write() if
   HttpOutpyt is closed
 + 410341 suppress stacktraces that happen during test setup shutdown after
   successful test run
 + 410370 WebSocketCreator.createWebSocket() should use servlet specific
   parameters
 + 410372 Make SSL client certificate information available to server
   websockets
 + 410386 WebSocket Session.getUpgradeRequest().getRequestURI() returns bad URI
   on server side
 + 410405 Avoid NPE for requestDispatcher(../)
 + 410469 UpgradeRequest is sent twice when using SSL, one fails warning about
   WritePendingException
 + 410522 jetty start broken for command line options
 + 410537 Exceptions during @OnWebSocketConnect not reported to
   @OnWebSocketError
 + 410559 Removed FillInterest race
 + 410630 MongoSessionManager conflicting session update op
 + 410693 ServletContextHandler.setHandler does not relink handlers - check for
   null
 + 410750 NoSQLSessions: implement session context data persistence across
   server restarts
 + 410799 errors while creating push streams in HttpTransportOverSPDY are now
   logged to debug instead of warn
 + 410893 async support defaults to false for spec created servlets and filters
 + 410911 Continuation isExpired handling.
 + 410995 Avoid reverse DNS lookups when creating SSLEngines.
 + 411061 fix cookie handling in spdy. If two different HTTP headers with the
   same name are set, they should be translated to a single multiheader value
   according to:
   http://www.chromium.org/spdy/spdy-protocol/spdy-protocol-draft3#TOC-2.6.10-Name-Value-Header-Block.
   That applies for Set-Cookie headers for example. Before this changed
   duplicate header names have overwritten the previous one
 + 411135 HttpClient may send proxied https requests to the proxy instead of
   the target server.
 + 411340 add comment why executeOnFillable defaults to true
 + 411545 SslConnection.DecryptedEndpoint.fill() sometimes misses a few network
   bytes

jetty-9.0.3.v20130506 - 06 May 2013
 + 404010 fix cast exception in mongodb session manager
 + 404911 WebSocketCloseTest fails spuriously
 + 405281 allow filemappedbuffers to not be used
 + 405327 Modular Start.ini
 + 405530 Wrap AsyncContext to throw ISE after complete
 + 405537 NPE in rendering JSP using SPDY and wrapped ServletRequest
 + 405570 spdy push: resource ordering and sequential push.
 + 405631 Plugin gives error when its started twice
 + 405925 Redeploy with jetty-maven-plugin fails
 + 406015 Query parameters and POST queries. Fixed proxy case where the path is
   rewritten to be absolute.
 + 406202 re-enabled connector statistics
 + 406214 fix constructor for PushSynInfo ignores timeout, remove timeout for
   creating push streams in HttpTransportOverSPDY
 + 406272 Security constraints with multiple http-method-omissions can be
   incorrectly applied
 + 406390 406617 removed tiny race from handling of suspend and complete
 + 406437 Digest Auth supports out of order nc
 + 406449 Session's disconnect not detected
 + 406617 Spin in Request.recycle
 + 406618 Jetty startup in OSGi Equinox fails when using option
   jetty.home.bundle=org.eclipse.jetty.osgi.boot
 + 406753 jetty-runner contains invalid signature files
 + 406768 Improved handling of static content resources
 + 406861 IPv6 redirects fail.
 + 406923 Accept CRLF or LF but not CR as line termination
 + 406962 Improve attribute names in Request
 + 407075 Do not dispatch from complete
 + 407135 Unauthorized response causes retry loop.
 + 407136 @PreDestroy called after Servlet.destroy()
 + 407173 java.lang.IllegalStateException: null when using JDBCSessionManager
 + 407214 Reduce build logging of OSGi modules

jetty-9.0.2.v20130417 - 17 April 2013
 + 364921 FIN WAIT sockets
 + 402885 reuse Deflaters in GzipFilter
 + 403591 do not use the ConcurrentArrayBlockingQueue for thread pool, selector
   and async request log
 + 404511 fixed poor methods in ArrayTernaryTrie
 + 405119 Tidy up comments and code formatting for osgi
 + 405352 Servlet init-param always overridden by WebServlet annotation
 + 405364 spdy imeplement MAX_CONCURRENT_STREAMS
 + 405449 spdy improve handling of duplicate stream Ids
 + 405540 ServletContextListeners call in reverse in doStop
 + 405551 InputStreamResponseListener.await returns null when request fails.
 + 405679 example other server for documentation

jetty-9.0.1.v20130408 - 08 April 2013
 + 384552 add comment to jetty-https.xml describing keymanager password
 + 385488 non existing resources in collection are just warnings
 + 392129 fixed merged of handling of timeouts after startAsync
 + 393971 Improve setParentLoaderPriorty javadoc
 + 393972 Improve WebAppContext classloading javadoc
 + 395620 do not managed inherited life cycle listeners
 + 396562 Add an implementation of RequestLog that supports Slf4j
 + 399967 Destroyables destroyed on undeploy and shutdown hook
 + 400142 ConcurrentModificationException in JDBC SessionManger
 + 400144 When loading a session fails the JDBCSessionManger produces duplicate
   session IDs
 + 400689 Add support for Proxy authentication.
 + 401150 close input stream used from cached resource
 + 401806 spdy push properly pass through request and response headers for
   pushed resources
 + 402397 InputStreamResponseListener early close inputStream cause hold lock.
 + 402485 reseed secure random
 + 402626 Do not required endpoint host checking by default in server and
   configure in client
 + 402666 Improve handling of TLS exceptions due to raw socket close.
 + 402694 setuid as LifeCycle listener
 + 402706 HttpSession.setMaxInactiveInterval(int) does not change JDBCSession
   expiry
 + 402726 WebAppContext references old WebSocket packages in system and server
   classes
 + 402735 jetty.sh to support status which is == check
 + 402757 WebSocket client module can't be used with WebSocket server module in
   the same WAR.
 + 402833 Test harness for global error page and hide exception message from
   reason string
 + 402844 STOP.PORT & STOP.KEY behaviour has changed
 + 402982 Premature initialization of Servlets
 + 402984 WebSocket Upgrade must honor case insensitive header fields in
   upgrade request
 + 403122 Session replication fails with ClassNotFoundException when session
   attribute is Java dynamic proxy
 + 403280 Update to javax.el 2.2.4
 + 403281 jetty.sh waits for started or failure before returning
 + 403360 Named connectors
 + 403370 move frameBytes.fail() call in StandardSession.flush() outside the
   synchronized block to avoid deadlock
 + 403373 WebSocket change timeout log level from warn -> info
 + 403380 Introduce WebSocketTimeoutException to differentiate between EOF on
   write and Timeout
 + 403451 Review synchronization in SslConnection.
 + 403510 HttpSession maxInactiveInterval is not serialized in HashSession
 + 403513 jetty:run goal cannot be executed twice during the maven build
 + 403570 Asynchronous Request Logging
 + 403591 do not use the ConcurrentArrayBlockingQueue for thread pool, selector
   and async request log
 + 403817 Use of WebSocket Session.close() results in invalid status code
 + 404029 port jetty-monitor to jetty-9 and activate it
 + 404036 JDBCSessionIdManager.doStart() method should not call
   cleanExpiredSessions() because Listeners can't be notified
 + 404067 If cannot connect to db fail startup of JDBCSessionIdManager
 + 404128 Add Vary headers rather than set them
 + 404176 Jetty's AnnotationConfiguration class does not scan non-jar resources
   on the container classpath
 + 404204 Exception from inputstream cause hang or timeout.
 + 404283 org.eclipse.jetty.util.Scanner.scanFile() dies with an NPE if
   listFiles() returns null
 + 404323 Improved parameterization of https and SPDY
 + 404325 data constraint redirection does send default port
 + 404326 set status when Request.setHandled(true) is called
 + 404511 Replaced all StringMap usage with Tries
 + 404517 Close connection if request received after half close
 + 404610 Reintroduce ability to disallow TLS renegotiation.
 + 404757 SPDY can only be built with the latest JDK version.
 + 404789 Support IPv6 addresses in DoSFilter white list.
 + 404881 Allow regexs for SslContextFactory.setIncludeCipherSuites() and
   .setExcludeCipherSuites()
 + 404889 SelectorManager accepts attachments with sockets
 + 404906 servlets with load-on-startup = 0 are not fired up on jetty 9 startup
 + 404958 Fixed Resource.newSystemResource striped / handling
 + 405044 Query parameters lost for non GET or POST.

jetty-9.0.0.v20130308 - 08 March 2013
 + 399070 add updated version of npn-boot jar to start.ini
 + 399799 do not hold lock while calling invalidation listeners
 + 399967 Destroyables destroyed on undeploy and shutdown hook
 + 400312 ServletContextListener.contextInitialized() is not called when added
   in ServletContainerInitializer.onStartup
 + 401495 removed unused getOutputStream
 + 401531 StringIndexOutOfBoundsException for "/*" <url-pattern> of
   <jsp-property-group> fix for multiple mappings to *.jsp
 + 401641 Fixed MBean setter for String[]
 + 401642 Less verbose INFOs
 + 401643 Improved Authentication exception messages and provided quiet servlet
   exception
 + 401644 Dump does not login user already logged in
 + 401651 Abort request if maxRequestsQueuedPerDestination is reached.
 + 401777 InputStreamResponseListener CJK byte (>=128) cause EOF.
 + 401904 fixed getRemoteAddr to return IP instead of hostname
 + 401908 Enhance DosFilter to allow dynamic configuration of attributes.
 + 401966 Ensure OSGI WebApp as Service (WebAppContext) can be deployed only
   through ServiceWebAppProvider
 + 402008 Websocket blocking write hangs when remote client dies (or is killed)
   without going thru Close handshake
 + 402048 org.eclipse.jetty.server.ShutdownMonitor doesn't stop after the jetty
   server is stopped
 + 402075 Massive old gen growth when hit by lots of non persistent
   connections.
 + 402090 httpsender PendingState cause uncertain data send to server.
 + 402106 fixed URI resize in HttpParser
 + 402148 Update Javadoc for WebSocketServlet for new API
 + 402154 WebSocket / Session.setIdleTimeout(ms) should support in-place idle
   timeout changes
 + 402185 updated javascript mime-type
 + 402277 spdy proxy: fix race condition in nested push streams initiated by
   upstream server. Fix several other small proxy issues
 + 402316 HttpReceiver and null pointer exception.
 + 402341 Host with default port causes redirects loop.
 + 402726 WebAppContext references old WebSocket packages in system and server
   classes
 + 402757 WebSocket client module can't be used with WebSocket server module in
   the same WAR

jetty-8.1.12.v20130726 - 26 July 2013
 + 396706 CGI support parameters
 + 397193 MongoSessionManager refresh updates last access time
 + 407342 ReloadedSessionMissingClassTest uses class compiled with jdk7
 + 408529 Etags set in 304 response
 + 408600 set correct jetty.url in all pom files
 + 408642 setContentType from addHeader
 + 408662 In pax-web servlet services requests even if init() has not finished
   running
 + 408806 getParameter returns null on Multipart request if called before
   request.getPart()/getParts()
 + 408909 GzipFilter setting of headers when reset and/or not compressed
 + 409028 Jetty HttpClient does not work with proxy CONNECT method.
 + 409133 Empty <welcome-file> causes StackOverflowError
 + 409436 NPE on context restart using dynamic servlet registration
 + 409449 Ensure servlets, filters and listeners added via dynamic
   registration, annotations or descriptors are cleaned on context restarts
 + 409556 FileInputStream not closed in DirectNIOBuffer
 + 410405 Avoid NPE for requestDispatcher(../)
 + 410630 MongoSessionManager conflicting session update op
 + 410750 NoSQLSessions: implement session context data persistence across
   server restarts
 + 410893 async support defaults to false for spec created servlets and filters
 + 411135 HttpClient may send proxied https requests to the proxy instead of
   the target server.
 + 411216 RequestLogHandler handles async completion
 + 411458 MultiPartFilter getParameterMap doesn't preserve multivalued
   parameters 411459  MultiPartFilter.Wrapper getParameter should use charset
   encoding of part
 + 411755 MultiPartInputStreamParser fails on base64 encoded content
 + 411909 GzipFilter flushbuffer() results in erroneous finish() call
 + 412712 HttpClient does not send the terminal chunk after partial writes.
 + 412750 HttpClient close expired connections fix
 + 413371 Default JSON.Converters for List and Set.
 + 413372 JSON Enum uses name rather than toString()
 + 413684 Trailing slash shows JSP source
 + 413812 Make RateTracker serializable

jetty-7.6.12.v20130726 - 26 July 2013
 + 396706 CGI support parameters
 + 397193 MongoSessionManager refresh updates last access time
 + 407342 ReloadedSessionMissingClassTest uses class compiled with jdk7
 + 408529 Etags set in 304 response
 + 408600 set correct jetty.url in all pom files
 + 408642 setContentType from addHeader
 + 408662 In pax-web servlet services requests even if init() has not finished
   running
 + 408909 GzipFilter setting of headers when reset and/or not compressed
 + 409028 Jetty HttpClient does not work with proxy CONNECT method.
 + 409133 Empty <welcome-file> causes StackOverflowError
 + 409556 FileInputStream not closed in DirectNIOBuffer
 + 410630 MongoSessionManager conflicting session update op
 + 410750 NoSQLSessions: implement session context data persistence across
   server restarts
 + 411135 HttpClient may send proxied https requests to the proxy instead of
   the target server.
 + 411216 RequestLogHandler handles async completion
 + 411458 MultiPartFilter getParameterMap doesn't preserve multivalued
   parameters 411459  MultiPartFilter.Wrapper getParameter should use charset
   encoding of part
 + 411755 MultiPartInputStreamParser fails on base64 encoded content
 + 411909 GzipFilter flushbuffer() results in erroneous finish() call
 + 412712 HttpClient does not send the terminal chunk after partial writes.
 + 412750 HttpClient close expired connections fix
 + 413371 Default JSON.Converters for List and Set.
 + 413372 JSON Enum uses name rather than toString()
 + 413684 Trailing slash shows JSP source
 + 413812 Make RateTracker serializable

jetty-8.1.11.v20130520 - 20 May 2013
 + 402844 STOP.PORT & STOP.KEY behaviour has changed
 + 403281 jetty.sh waits for started or failure before returning
 + 403513 jetty:run goal cannot be executed twice during the maven build
 + 403570 Asynchronous Request Logging
 + 404010 fix cast exception in mongodb session manager
 + 404128 Add Vary headers rather than set them
 + 404283 org.eclipse.jetty.util.Scanner.scanFile() dies with an NPE if
   listFiles() returns null
 + 404325 data constraint redirection does send default port
 + 404517 Close connection if request received after half close
 + 404789 Support IPv6 addresses in DoSFilter white list.
 + 404958 Fixed Resource.newSystemResource striped / handling
 + 405281 allow filemappedbuffers to not be used
 + 405537 NPE in rendering JSP using SPDY and wrapped ServletRequest
 + 406437 Digest Auth supports out of order nc
 + 406618 Jetty startup in OSGi Equinox fails when using option
   jetty.home.bundle=org.eclipse.jetty.osgi.boot
 + 406923 CR line termination
 + 407136 @PreDestroy called after Servlet.destroy()
 + 407173 java.lang.IllegalStateException: null when using JDBCSessionManager
 + 407931 Add toggle for failing on servlet availability
 + 407976 JDBCSessionIdManager potentially leaves server in bad state after
   startup
 + 408077 HashSessionManager leaves file handles open after being stopped
 + 408446 Multipart parsing issue with boundry and charset in ContentType
   header

jetty-8.1.10.v20130312 - 12 March 2013
 + 376273 Early EOF because of SSL Protocol Error on
   https://api-3t.paypal.com/nvp.
 + 381521 allow compress methods to be configured
 + 392129 fixed handling of timeouts after startAsync
 + 394064 ensure that JarFile instances are closed on JarFileResource.release()
 + 398649 ServletContextListener.contextDestroyed() is not called on
   ContextHandler unregistration
 + 399703 made encoding error handling consistent
 + 399799 do not hold lock while calling invalidation listeners
 + 399967 Shutdown hook calls destroy
 + 400040 NullPointerException in HttpGenerator.prepareBuffers
 + 400142 ConcurrentModificationException in JDBC SessionManger
 + 400144 When loading a session fails the JDBCSessionManger produces duplicate
   session IDs
 + 400312 ServletContextListener.contextInitialized() is not called when added
   in ServletContainerInitializer.onStartup
 + 400457 Thread context classloader hierarchy not searched when finding
   webapp's java:comp/env
 + 400859 limit max size of writes from cached content
 + 401211 Remove requirement for jetty-websocket.jar in WEB-INF/lib
 + 401317 Make Safari 5.x websocket support minVersion level error more clear
 + 401382 Prevent parseAvailable from parsing next chunk when previous has not
   been consumed. Handle no content-type in chunked request.
 + 401474 Performance problem in org.eclipse.jetty.annotation.AnnotationParser
 + 401485 zip file closed exception
 + 401531 StringIndexOutOfBoundsException for "/*" <url-pattern> of
   <jsp-property-group> fix for multiple mappings to *.jsp
 + 401908 Enhance DosFilter to allow dynamic configuration of attributes.
 + 402048 org.eclipse.jetty.server.ShutdownMonitor doesn't stop after the jetty
   server is stopped
 + 402485 reseed secure random
 + 402735 jetty.sh to support status which is == check
 + 402833 Test harness for global error page and hide exception message from
   reason string

jetty-7.6.11.v20130520 - 20 May 2013
 + 402844 STOP.PORT & STOP.KEY behaviour has changed
 + 403281 jetty.sh waits for started or failure before returning
 + 403513 jetty:run goal cannot be executed twice during the maven build
 + 403570 Asynchronous Request Logging
 + 404010 fix cast exception in mongodb session manager
 + 404128 Add Vary headers rather than set them
 + 404283 org.eclipse.jetty.util.Scanner.scanFile() dies with an NPE if
   listFiles() returns null
 + 404325 data constraint redirection does send default port
 + 404517 Close connection if request received after half close
 + 404789 Support IPv6 addresses in DoSFilter white list.
 + 404958 Fixed Resource.newSystemResource striped / handling
 + 405281 allow filemappedbuffers to not be used
 + 405537 NPE in rendering JSP using SPDY and wrapped ServletRequest
 + 406437 Digest Auth supports out of order nc
 + 406923 CR line termination
 + 407136 @PreDestroy called after Servlet.destroy()
 + 407173 java.lang.IllegalStateException: null when using JDBCSessionManager
 + 407976 JDBCSessionIdManager potentially leaves server in bad state after
   startup
 + 408077 HashSessionManager leaves file handles open after being stopped
 + 408446 Multipart parsing issue with boundry and charset in ContentType
   header

jetty-7.6.10.v20130312 - 12 March 2013
 + 376273 Early EOF because of SSL Protocol Error on
   https://api-3t.paypal.com/nvp.
 + 381521 allow compress methods to be configured
 + 394064 ensure that JarFile instances are closed on JarFileResource.release()
 + 398649 ServletContextListener.contextDestroyed() is not called on
   ContextHandler unregistration
 + 399703 made encoding error handling consistent
 + 399799 do not hold lock while calling invalidation listeners
 + 399967 Shutdown hook calls destroy
 + 400040 NullPointerException in HttpGenerator.prepareBuffers
 + 400142 ConcurrentModificationException in JDBC SessionManger
 + 400144 When loading a session fails the JDBCSessionManger produces duplicate
   session IDs
 + 400457 Thread context classloader hierarchy not searched when finding
   webapp's java:comp/env
 + 400859 limit max size of writes from cached content
 + 401211 Remove requirement for jetty-websocket.jar in WEB-INF/lib
 + 401317 Make Safari 5.x websocket support minVersion level error more clear
 + 401382 Prevent parseAvailable from parsing next chunk when previous has not
   been consumed. Handle no content-type in chunked request.
 + 401474 Performance problem in org.eclipse.jetty.annotation.AnnotationParser
 + 401531 StringIndexOutOfBoundsException for "/*" <url-pattern> of
   <jsp-property-group> fix for multiple mappings to *.jsp
 + 401908 Enhance DosFilter to allow dynamic configuration of attributes.
 + 402048 org.eclipse.jetty.server.ShutdownMonitor doesn't stop after the jetty
   server is stopped
 + 402485 reseed secure random
 + 402735 jetty.sh to support status which is == check
 + 402833 Test harness for global error page and hide exception message from
   reason string

jetty-9.0.0.RC2 - 24 February 2013
 + Fix etc/jetty.xml TimerScheduler typo that is preventing normal startup
 + Fix etc/jetty-https.xml ExcludeCipherSuites typo that prevents SSL startup
 + Fix websocket memory use

jetty-9.0.0.RC1 - 22 February 2013
 + 227244 Remove import of backport-util-concurrent Arrays class
 + 362854 Continuation implementations may deadlock.
 + 376273 Early EOF because of SSL Protocol Error on
   https://api-3t.paypal.com/nvp.
 + 381521 allow compress methods to be configured
 + 388103 Add API for tracking down upload progress.
 + 394064 ensure that JarFile instances are closed on JarFileResource.release()
 + 398649 ServletContextListener.contextDestroyed() is not called on
   ContextHandler unregistration
 + 399463 add start.ini documentation for OPTIONS. Remove reference to
   start_config
 + 399520 Websocket Server Connection needs session idle timeouts
 + 399535 Websocket-client connect should have configurable connect timeout
 + 400014 Http async client DNS performance.
 + 400040 NullPointerException in HttpGenerator.prepareBuffers
 + 400184 SslContextFactory change. Disable hostname verification if trustAll
   is set
 + 400255 Using WebSocket.maxMessageSize results in IllegalArgumentException
 + 400434 Add support for an OutputStream ContentProvider.
 + 400457 Thread context classloader hierarchy not searched when finding
   webapp's java:comp/env
 + 400512 ClientUpgradeRequet.addExtension() should fail if extension is not
   installed
 + 400555 HttpProxyEngine: Add http version header in response
 + 400631 Calling flush() on HttpServletResponse.getOutputStream() after last
   byte of body causes EofException.
 + 400734 NPE for redirects with relative location.
 + 400738 ResourceHandler doesn't support range requests
 + 400848 Redirect fails with non-encoded location URIs.
 + 400849 Conversation hangs if non-first request fails when queued.
 + 400859 limit max size of writes from cached content
 + 400864 Added LowResourcesMonitor
 + 401177 Make org.eclipse.jetty.websocket.api.WebSocketAdapter threadsafe
 + 401183 Handle push streams in new method StreamFrameListener.onPush()
   instead of SessionFrameListener.syn()
 + 401211 Remove requirement for jetty-websocket.jar in WEB-INF/lib
 + 401317 Make Safari 5.x websocket support minVersion level error more clear
 + 401382 Prevent parseAvailable from parsing next chunk when previous has not
   been consumed. Handle no content-type in chunked request.
 + 401414 Hostname verification fails.
 + 401427 WebSocket messages sent from onConnect fail to be read by jetty
   websocket-client
 + 401474 Performance problem in org.eclipse.jetty.annotation.AnnotationParser
 + 401485 zip file closed exception

jetty-9.0.0.RC0 - 01 February 2013
 + 362226 HttpConnection "wait" call causes thread resource exhaustion
 + 370384 jetty-aggregate not used in jetty-distribution
 + 381351 defaults for keymanager and trustmanager come from their factories
   and not hardcoded
 + 381521 Only set Vary header when content could be compressed
 + 381689 Allow jetty-runner to specify listen host along with listen port
 + 382237 support non java JSON classes
 + 385306 added getURI method
 + 391248 fixing localhost checking in statistics servlet
 + 391249 fix for invalid XML node dispatchedTimeMean in statistics servlet
 + 391345 fix missing br tag in statistics servlet
 + 393933 remove deprecated classes/methods and consolidate some static methods
   to SslContextFactory
 + 393968 fix typo in javadoc
 + 394541 remove continuation jar from distro, add as dep to test-jetty-webapp
 + 395232 UpgradeRequest object passed to createWebSocket() has null Session
 + 395444 Disabling Websocket Compress Extensions (not working with Chrome /
   deflate problem)
 + 396428 Test for WebSocket masking on client fragments per RFC 6455 Sec 5.1
 + 396574 add JETTY_HOME as a location for pid to be found
 + 396606 make spdy proxy capable of receiving SPDY and talk HTTP to the
   upstream server
 + 397168 backed of test timing
 + 397769 TimerScheduler does not relinquish cancelled tasks.
 + 398872 SslConnection should not be notified of idle timeouts. First
   solution. Merge branch 'ssl_idle_timeout_ignored'.
 + 399132 check parent dir of session store against file to be removed
 + 399173 UpgradeRequest.getParameterMap() should never return null
 + 399242 Reduce/eliminate false sharing in BlockingArrayQueue.
 + 399319 Request.getURI() may return negative ports.
 + 399324 HttpClient does not handle correctly UnresolvedAddressException.
 + 399343 OnWebSocketConnect should use api.Session parameter instead.
 + 399344 Add missing @OnWebSocketError annotation
 + 399397 websocket-client needs better upgrade failure checks
 + 399421 Add websocket.api.Session.disconnect() for harsh low level connection
   disconnect
 + 399515 Websocket-client connect issues should report to websocket onError
   handlers
 + 399516 Websocket UpgradeException should contain HTTP Request/Response
   information
 + 399566 Running org.eclipse.jetty.server.session.MaxInactiveMigrationTest
   produces stack trace
 + 399568 OSGi tests can't find websocket classes
 + 399576 Server dumpStdErr throws exception if server is stopping
 + 399669 Remove WebSocketConnection in favor of websocket.api.Session
 + 399689 Websocket RFC6455 extension handshake fails if server doesn't have
   extension
 + 399703 made encoding error handling consistent
 + 399721 Change <Ref id= ...> to <Ref refid= ...>

jetty-9.0.0.M5 - 19 January 2013
 + 367638 throw exception for excess form keys
 + 381521 Only set Vary header when content could be compressed
 + 391623 Making --stop with STOP.WAIT perform graceful shutdown
 + 393158 java.lang.IllegalStateException when sending an empty InputStream
 + 393220 remove dead code from ServletHandler and log ServletExceptions in
   warn instead of debug
 + 393733 WebSocketClient interface should support multiple connections
 + 395885 ResourceCache should honor useFileMappedBuffer if set
 + 396253 FilterRegistration wrong order
 + 396459 Log specific message for empty request body for multipart mime
   requests
 + 396500 HttpClient Exchange takes forever to complete when less content sent
   than Content-Length
 + 396886 MultiPartFilter strips bad escaping on filename="..."
 + 397110 Accept %uXXXX encodings in URIs
 + 397111 Tolerate empty or excessive whitespace preceeding MultiParts
 + 397112 Requests with byte-range throws NPE if requested file has no mimetype
   (eg no file extension)
 + 397114 run-forked with waitForChild=false can lock up
 + 397130 maxFormContentSize set in jetty.xml is ignored
 + 397190 improve ValidUrlRule to iterate on codepoints
 + 397321 Wrong condition in default start.config for annotations
 + 397535 Support pluggable alias checking to support symbolic links
 + 397769 TimerScheduler does not relinquish cancelled tasks.
 + 398105 Clean up WebSocketPolicy
 + 398285 ProxyServlet mixes cookies from different clients.
 + 398337 UTF-16 percent encoding in UTF-16 form content
 + 398582 Move lib/jta jar into lib/jndi
 + JETTY-1533 handle URL with no path

jetty-9.0.0.M4 - 21 December 2012
 + 392417 Prevent Cookie parsing interpreting unicode chars
 + 393220 remove dead code from ServletHandler and log ServletExceptions in
   warn instead of debug
 + 393770 Error in ContextHandler.setEventListeners(EventListener[])
 + 394210 spdy api rename stream.syn() to stream.push()
 + 394211 spdy: Expose RemoteServerAddress and LocalServerAddress in
   StandardSession
 + 394294 Start web-bundles started before jetty
 + 394370 Add integration test for client resetting SPDY push SYN's
 + 394514 Preserve URI parameters in sendRedirect
 + 394552 HEAD requests don't work for jetty-client.
 + 394719 remove regex from classpath matching
 + 394829 Session can not be restored after SessionManager.setIdleSavePeriod
   has saved the session
 + 394839 Allow multipart mime with no boundary
 + 394854 optimised promise implementation
 + 394870 Make enablement of remote access to test webapp configurable in
   override-web.xml
 + 395168 fix unavailable attributes when return type has annotation on super
   class
 + 395215 Multipart mime with just LF and no CRLF: add test for legacy filter
 + 395220 New InputStream extension to allow a mix of EOL styles between
   headers and content
 + 395312 log.warn if a SPDY stream gets committed twice
 + 395313 HttpTransportOverSPDY.send() does not rethrow exceptions, but call
   Callback.failed() only
 + 395314 Add missing flush() call after StandardSession.complete() has been
   called. Some test cleanup.
 + 395344 Move JSR-356 (Java WebSocket API) work off to Jetty 9.1.x
 + 395380 add ValidUrlRule to jetty-rewrite
 + 395394 allow logging from boot classloader
 + 395574 port jetty-runner and StatisticsServlet to jetty-9
 + 395605 class cast exception in XMLConfiguration fixed
 + 395649 add jetty-setuid back into jetty 9 and distribution
 + 395794 slightly modified fix for empty file extenstion to mime type mapping.
   Added a default, so it will also work with unknown file extensions
 + 396036 SPDY send controlFrames even if Stream is reset to avoid breaking the
   compression context
 + 396193 spdy remove timeout parameters from api and move them to the Info*
   classes
 + 396459 Log specific message for empty request body for multipart mime
   requests
 + 396460 Make ServerConnector configurable with jetty-maven-plugin
 + 396472 org.eclipse.jetty.websocket needs to be removed from serverclasses as
   it should only be a systemclass
 + 396473 JettyWebXMlConfiguration does not reset serverclasses
 + 396474 add websocket server classes to jetty-maven-plugin classpath
 + 396475 Remove unneeded websocket-server dependency from test-jetty-webapp
 + 396518 Websocket AB Tests should test for which side disconnected and
   closed.wasClean
 + 396687 missing jetty-io dependency in jetty-servlets
 + JETTY-796 jetty ant plugin improvements

jetty-9.0.0.M3 - 20 November 2012
 + 391623 Add option to --stop to wait for target jetty to stop
 + 392237 Port test-integration to jetty-9
 + 392492 expect headers only examined for requests>=HTTP/1.1
 + 392850 ContextLoaderListener not called in 9.0.0.M1 and M2
 + 393075 1xx, 204, 304 responses ignore headers that suggest content
 + 393832 start connectors last
 + 393947 additional tests
 + 394143 add jetty-all aggregate via release profile
 + 394144 add jetty-jaspi

jetty-8.1.9.v20130131 - 31 January 2013
 + 362226 HttpConnection "wait" call causes thread resource exhaustion
 + 367638 throw exception for excess form keys
 + 381521 Only set Vary header when content could be compressed
 + 382237 support non java JSON classes
 + 391248 fixing localhost checking in statistics servlet
 + 391249 fix for invalid XML node dispatchedTimeMean in statistics servlet
 + 391345 fix missing br tag in statistics servlet
 + 391623 Add option to --stop to wait for target jetty to stop
 + 392417 Prevent Cookie parsing interpreting unicode chars
 + 392492 expect headers only examined for requests>=HTTP/1.1
 + 393075 1xx 204 and 304 ignore all headers suggesting content
 + 393158 java.lang.IllegalStateException when sending an empty InputStream
 + 393220 remove dead code from ServletHandler and log ServletExceptions in
   warn instead of debug
 + 393947 additional tests
 + 393968 fix typo in javadoc
 + 394294 A web-bundle started before jetty-osgi should be deployed as a webapp
   when jetty-osgi starts
 + 394514 Preserve URI parameters in sendRedirect
 + 394541 remove continuation jar from distro, add as dep to test-jetty-webapp
 + 394719 remove regex from classpath matching
 + 394811 Make JAASLoginService log login failures to DEBUG instead of WARN.
   Same for some other exceptions.
 + 394829 Session can not be restored after SessionManager.setIdleSavePeriod
   has saved the session
 + 394839 Allow multipart mime with no boundary
 + 394870 Make enablement of remote access to test webapp configurable in
   override-web.xml
 + 395215 Multipart mime with just LF and no CRLF
 + 395380 add ValidUrlRule to jetty-rewrite
 + 395394 allow logging from boot classloader
 + 396253 FilterRegistration wrong order
 + 396459 Log specific message for empty request body for multipart mime
   requests
 + 396500 HttpClient Exchange takes forever to complete when less content sent
   than Content-Length
 + 396574 add JETTY_HOME as a location for pid to be found
 + 396886 MultiPartFilter strips bad escaping on filename="..."
 + 397110 Accept %uXXXX encodings in URIs
 + 397111 Tolerate empty or excessive whitespace preceeding MultiParts
 + 397112 Requests with byte-range throws NPE if requested file has no mimetype
   (eg no file extension)
 + 397130 maxFormContentSize set in jetty.xml is ignored
 + 397190 improve ValidUrlRule to iterate on codepoints
 + 397321 Wrong condition in default start.config for annotations
 + 397535 Support pluggable alias checking to support symbolic links
 + 398337 UTF-16 percent encoding in UTF-16 form content
 + 399132 check parent dir of session store against file to be removed
 + JETTY-1533 handle URL with no path

jetty-7.6.9.v20130131 - 31 January 2013
 + 362226 HttpConnection "wait" call causes thread resource exhaustion
 + 367638 throw exception for excess form keys
 + 381521 Only set Vary header when content could be compressed
 + 382237 support non java JSON classes
 + 391248 fixing localhost checking in statistics servlet
 + 391249 fix for invalid XML node dispatchedTimeMean in statistics servlet
 + 391345 fix missing br tag in statistics servlet
 + 391623 Add option to --stop to wait for target jetty to stop
 + 392417 Prevent Cookie parsing interpreting unicode chars
 + 392492 expect headers only examined for requests>=HTTP/1.1
 + 393075 1xx 204 and 304 ignore all headers suggesting content
 + 393220 remove dead code from ServletHandler and log ServletExceptions in
   warn instead of debug
 + 393947 additional tests
 + 393968 fix typo in javadoc
 + 394514 Preserve URI parameters in sendRedirect
 + 394541 remove continuation jar from distro, add as dep to test-jetty-webapp
 + 394719 remove regex from classpath matching
 + 394811 Make JAASLoginService log login failures to DEBUG instead of WARN.
   Same for some other exceptions.
 + 394829 Session can not be restored after SessionManager.setIdleSavePeriod
   has saved the session
 + 394839 Allow multipart mime with no boundary
 + 395215 Multipart mime with just LF and no CRLF
 + 395380 add ValidUrlRule to jetty-rewrite
 + 395394 allow logging from boot classloader
 + 396459 Log specific message for empty request body for multipart mime
   requests
 + 396500 HttpClient Exchange takes forever to complete when less content sent
   than Content-Length
 + 396574 add JETTY_HOME as a location for pid to be found
 + 396886 MultiPartFilter strips bad escaping on filename="..."
 + 397110 Accept %uXXXX encodings in URIs
 + 397111 Tolerate empty or excessive whitespace preceeding MultiParts
 + 397112 Requests with byte-range throws NPE if requested file has no mimetype
   (eg no file extension)
 + 397130 maxFormContentSize set in jetty.xml is ignored
 + 397190 improve ValidUrlRule to iterate on codepoints
 + 397321 Wrong condition in default start.config for annotations
 + 397535 Support pluggable alias checking to support symbolic links
 + 398337 UTF-16 percent encoding in UTF-16 form content
 + 399132 check parent dir of session store against file to be removed
 + JETTY-1533 handle URL with no path
 + 394215 Scheduled tasks throwing exceptions kill java.util.Timer thread.
 + 394232 add jetty-ant into jetty9
 + 394357 Make JarResource constructors protected
 + 394370 Add unit tests for HttpTransportOverSPDY.send()
 + 394383 add logging of the SSLEngine
 + 394545 Add jetty-jaas dependency to jetty-maven-plugin
 + 394671 Fix setting loglevel on commandline, organize import, fix javadoc
 + JETTY-846 Support maven-war-plugin configuration for jetty-maven-plugin; fix
   NPE

jetty-9.0.0.M2 - 06 November 2012
 + 371170 MongoSessionManager LastAccessTimeTest fails
 + 391877 org.eclipse.jetty.webapp.FragmentDescriptor incorrectly reporting
   duplicate others for after ordering
 + 392237 Split jaas from jetty-plus into jetty-jaas and port the
   test-jaas-webapp from codehaus
 + 392239 Allow no error-code or exception for error-pages
 + 392304 fixed intermittent client SSL failure. Correctly compact in flip2fill
 + 392525 Add option to --stop-wait to specify timeout
 + 392641 JDBC Sessions not scavenged if expired during downtime
 + 392812 MongoSessionIDManager never purges old sessions
 + 392959 Review HttpClient.getConversation(long).
 + 393014 Mongodb purgevalid using query for purgeinvalid
 + 393015 Mongodb purge not rescheduled
 + 393075 Jetty WebSocket client cannot connect to Tomcat WebSocket Server
 + 393218 add xsd=application/xml mime mapping to defaults
 + 393291 Confusing log entry about (non) existing webAppSourceDirectory
 + 393303 use jetty-web.xml to explicitly add the jetty packages that need
   visability.   This commit also sucked in some changes made to help with the
   documentation process (improving deployer configuration management
 + 393363 Use Locale.ENGLISH for all toUpperCase and toLowerCase calls
 + 393368 min websocket version
 + 393383 delay onClose call until closeOut is done
 + 393494 HashSessionManager can't delete unrestorable sessions on Windows
 + JETTY-1547 Jetty does not honor web.xml
   web-app/jsp-config/jsp-property-group/default-content-type
 + JETTY-1549 jetty-maven-plugin fails to reload the LoginService properly
 + JETTY-1550 virtual WEB-INF not created if project has overlays

jetty-8.1.8.v20121106 - 06 November 2012
 + 371170 MongoSessionManager LastAccessTimeTest fails
 + 388675 Non utf8 encoded query strings not decoded to parameter map using
   queryEncoding
 + 388706 Avoid unnecessary indirection through Charset.name
 + 389390 AnnotationConfiguration is ignored if the metadata-complete attribute
   is present in an override descriptor regardless of the value
 + 389452 if web-fragment metadata-complete==true still scan its related jar if
   there there is a ServletContainerInitializer, ensure webapp restarts work
 + 389686 Fix reference to org.eclipse.jetty.util.log.stderr.LONG system
   property in javadoc for StdErrLog
 + 389956 Bad __context set in WebAppContext.start sequence with respect to ENC
   setup
 + 389965 OPTIONS should allow spaces in comma separated list
 + 390108 Servlet 3.0 API for programmatic login doesn't appear to work
 + 390161 Apply DeferredAuthentication fix to jaspi
 + 390163 Implement ServletRegistration.Dynamic.setServletSecurity
 + 390503 http-method-omission element not being processed
 + 390560 The method AnnotationParser.getAnnotationHandlers(String) always
   returns a empty collection.
 + 391080 Multipart temp files can be left on disk from Request.getPart and
   getParts
 + 391082 No exception if multipart input stream incomplete
 + 391188 Files written with Request.getPart().write(filename) should not be
   auto-deleted
 + 391483 fix bad javadoc example in shutdown handler
 + 391622 Be lenient on RFC6265 restriction on duplicate cookie names in same
   response
 + 391623 Add option to --stop to wait for target jetty to stop
 + 391877 org.eclipse.jetty.webapp.FragmentDescriptor incorrectly reporting
   duplicate others for after ordering
 + 392239 Allow no error-code or exception for error-pages
 + 392525 Add option to --stop-wait to specify timeout
 + 392641 JDBC Sessions not scavenged if expired during downtime
 + 392812 MongoSessionIDManager never purges old sessions
 + 393014 Mongodb purgevalid using query for purgeinvalid
 + 393015 Mongodb purge not rescheduled
 + 393075 Jetty WebSocket client cannot connect to Tomcat WebSocket Server
 + 393218 add xsd=application/xml mime mapping to defaults
 + 393363 Use Locale.ENGLISH for all toUpperCase and toLowerCase calls
 + 393368 min websocket version
 + 393383 delay onClose call until closeOut is done
 + 393494 HashSessionManager can't delete unrestorable sessions on Windows
 + JETTY-1547 Jetty does not honor web.xml
   web-app/jsp-config/jsp-property-group/default-content-type

jetty-7.6.8.v20121106 - 06 November 2012
 + 371170 MongoSessionManager LastAccessTimeTest fails
 + 388675 Non utf8 encoded query strings not decoded to parameter map using
   queryEncoding
 + 389686 Fix reference to org.eclipse.jetty.util.log.stderr.LONG system
   property in javadoc for StdErrLog
 + 389956 Bad __context set in WebAppContext.start sequence with respect to ENC
   setup
 + 389965 OPTIONS should allow spaces in comma separated list
 + 390161 Apply DeferredAuthentication fix to jaspi
 + 390560 The method AnnotationParser.getAnnotationHandlers(String) always
   returns a empty collection.
 + 391483 fix bad javadoc example in shutdown handler
 + 391622 Be lenient on RFC6265 restriction on duplicate cookie names in same
   response
 + 391623 Add option to --stop to wait for target jetty to stop
 + 392239 Allow no error-code or exception for error-pages
 + 392525 Add option to --stop-wait to specify timeout
 + 392641 JDBC Sessions not scavenged if expired during downtime
 + 392812 MongoSessionIDManager never purges old sessions
 + 393014 Mongodb purgevalid using query for purgeinvalid
 + 393015 Mongodb purge not rescheduled
 + 393075 Jetty WebSocket client cannot connect to Tomcat WebSocket Server
 + 393218 add xsd=application/xml mime mapping to defaults
 + 393363 Use Locale.ENGLISH for all toUpperCase and toLowerCase calls
 + 393368 min websocket version
 + 393383 delay onClose call until closeOut is done
 + 393494 HashSessionManager can't delete unrestorable sessions on Windows

jetty-9.0.0.M1 - 15 October 2012
 + 369349 directory with spaces --dry-run fix
 + 385049 fix issue with pipelined connections when switching protocols
 + 387896 populate session in SessionAuthentication as a valueBound in addition
   to activation so it is populate when needed
 + 387919 throw EOFException on early eof from client on http requests
 + 387943 Catch CNFE when no jstl jars are installed
 + 387953 jstl does not work with jetty-7 in osgi
 + 388072 GZipFilter incorrectly gzips when Accept-Encoding: gzip; q=0
 + 388073 null session id from cookie causes NPE fixed
 + 388079 AbstractHttpConnection. Flush the buffer before shutting output down
   on error condition
 + 388102 Jetty HttpClient memory leaks when sending larger files
 + 388393 WebAppProvider doesn't work alongside OSGi deployer
 + 388502 handle earlyEOF with 500
 + 388652 Do not flush on handle return if request is suspended
 + 388675 Non utf8 encoded query strings not decoded to parameter map using
   queryEncoding
 + 388706 Avoid unnecessary indirection through Charset.name
 + 388895 Update dependencies for jetty-jndi
 + 389390 AnnotationConfiguration is ignored if the metadata-complete attribute
   is present in an override descriptor regardless of the value
 + 389452 if web-fragment metadata-complete==true still scan its related jar if
   there there is a ServletContainerInitializer, ensure webapp restarts work
 + 389686 Fix reference to org.eclipse.jetty.util.log.stderr.LONG system
   property in javadoc for StdErrLog
 + 389956 Bad __context set in WebAppContext.start sequence with respect to ENC
   setup
 + 389965 OPTIONS should allow spaces in comma separated list
 + 390108 Servlet 3.0 API for programmatic login doesn't appear to work
 + 390161 Apply DeferredAuthentication fix to jaspi
 + 390163 Implement ServletRegistration.Dynamic.setServletSecurity
 + 390256 Remove Jetty6 Support
 + 390263 Sec-WebSocket-Extensions from Chrome and Safari badly handled
 + 390503 http-method-omission element not being processed
 + 390560 The method AnnotationParser.getAnnotationHandlers(String) always
   returns a empty collection.
 + 391080 Multipart temp files can be left on disk from Request.getPart and
   getParts
 + 391082 No exception if multipart input stream incomplete
 + 391140 Implement x-webkit-deflate-frame extension as-used by Chrome/Safari
 + 391188 Files written with Request.getPart().write(filename) should not be
   auto-deleted
 + 391483 fix bad javadoc example in shutdown handler
 + 391588 WebSocket Client does not set masking on close frames
 + 391590 WebSocket client needs ability to set requested extensions
 + 391591 WebSocket client should support x-webkit-deflate-frame
 + 391622 Be lenient on RFC6265 restriction on duplicate cookie names in same
   response
 + 391623 Add option to --stop to wait for target jetty to stop
 + JETTY-1515 Include cookies on 304 responses from DefaultServlet.
 + JETTY-1532 HTTP headers decoded with platform's default encoding
 + JETTY-1541 fixed different behaviour for single byte writes
 + JETTY-1547 Jetty does not honor web.xml
   web-app/jsp-config/jsp-property-group/default-content-type

jetty-9.0.0.M0 - 21 September 2012
 + 380924 xmlconfiguration <Configure and <New supports named constructors,
   including dynamic ordering of parameters
 + 380928 Implement new websocket close code
 + 385448 migrate jetty jmx usage to be annotation based
 + 387928 retire jetty-ajp
 + 389639 set plugin version for jetty-jspc-maven-plugin

jetty-8.1.7.v20120910 - 10 September 2012
 + 388895 Update dependencies for jetty-jndi
 + fix busy logging statement re: sessions

jetty-7.6.7.v20120910 - 10 September 2012
 + 388895 Update dependencies for jetty-jndi
 + fix busy logging statement re: sessions

jetty-8.1.6.v20120903 - 03 September 2012
 + 347130 Empty getResourcePaths due to ZipFileClosedException
 + 367591 Support Env variables in XmlConfiguration.
 + 377055 Prevent webapp classloader leaks
 + 379207 backported fixes from jetty-9 to make hierarchy work
 + 379423 Jetty URL Decoding fails for certain international characters
 + 383304 Reset PrintWriter on response recycle
 + 384847 better name
 + 385049 fix issue with pipelined connections when switching protocols
 + 385651 Message 'Address already in use' not specific enough
 + 385925 make SslContextFactory.setProtocols and
   SslContextFactory.setCipherSuites preserve the order of the given parameters
 + 386010 JspRuntimeContext rewraps System.err
 + 386591 add UnixCrypt note to about.html
 + 386714 used deferred auth for form login and error pages
 + 387896 populate session in SessionAuthentication as a valueBound in addition
   to activation so it is populate when needed
 + 387943 Catch CNFE when no jstl jars are installed
 + 387953 jstl does not work with jetty-7 in osgi
 + 388072 GZipFilter incorrectly gzips when Accept-Encoding: gzip; q=0
 + 388073 null session id from cookie causes NPE fixed
 + 388102 Jetty HttpClient memory leaks when sending larger files
 + 388393 WebAppProvider doesn't work alongside OSGi deployer
 + 388502 handle earlyEOF with 500
 + 388652 Do not flush on handle return if request is suspended
 + JETTY-1501 Setting custom error response message changes page title
 + JETTY-1515 Include cookies on 304 responses from DefaultServlet.
 + JETTY-1527 handle requests with URIs like http://host  (ie no / )
 + JETTY-1529 Ensure new session that has just been authenticated does not get
   renewed
 + JETTY-1532 HTTP headers decoded with platform's default encoding
 + JETTY-1541 fixed different behaviour for single byte writes

jetty-7.6.6.v20120903 - 03 September 2012
 + 347130 Empty getResourcePaths due to ZipFileClosedException
 + 367591 Support Env variables in XmlConfiguration.
 + 377055 Prevent webapp classloader leaks
 + 379207 backported fixes from jetty-9 to make hierarchy work
 + 379423 Jetty URL Decoding fails for certain international characters
 + 383304 Reset PrintWriter on response recycle
 + 384847 better name
 + 385049 fix issue with pipelined connections when switching protocols
 + 385651 Message 'Address already in use' not specific enough
 + 386010 JspRuntimeContext rewraps System.err
 + 386591 add UnixCrypt note to about.html
 + 386714 used deferred auth for form login and error pages
 + 387896 populate session in SessionAuthentication as a valueBound in addition
   to activation so it is populate when needed
 + 387943 Catch CNFE when no jstl jars are installed
 + 387953 jstl does not work with jetty-7 in osgi
 + 388072 GZipFilter incorrectly gzips when Accept-Encoding: gzip; q=0
 + 388073 null session id from cookie causes NPE fixed
 + 388102 Jetty HttpClient memory leaks when sending larger files
 + 388393 WebAppProvider doesn't work alongside OSGi deployer
 + 388502 handle earlyEOF with 500
 + 388652 Do not flush on handle return if request is suspended
 + JETTY-1501 Setting custom error response message changes page title
 + JETTY-1515 Include cookies on 304 responses from DefaultServlet.
 + JETTY-1527 handle requests with URIs like http://host  (ie no / )
 + JETTY-1529 Ensure new session that has just been authenticated does not get
   renewed
 + JETTY-1532 HTTP headers decoded with platform's default encoding
 + JETTY-1541 fixed different behaviour for single byte writes
 + 385925 make SslContextFactory.setProtocols and
   SslContextFactory.setCipherSuites preserve the order of the given parameters

jetty-8.1.5.v20120716 - 16 June 2012
 + 376717 Balancer Servlet with round robin support, contribution, added
   missing license
 + 379250 Server is added to shutdown hook twice
 + 380866 maxIdleTime set to 0 after session migration
 + 381399 Unable to stop a jetty instance that has not finished starting
 + 381401 Print log warning when stop attempt made with incorrect STOP.KEY
 + 381402 Make ContextHandler take set of protected directories
 + 381521 set Vary:Accept-Encoding header for content that might be compressed
 + 381639 CrossOriginFilter does not support Access-Control-Expose-Headers.
 + 381712 Support all declared servlets that implement
   org.apache.jasper.servlet.JspServlet
 + 381825 leave URI params in forwarded requestURI
 + 381876 Monitor should wait for child to finish before exiting.
 + 382343 Jetty XML support for Map is broken.
 + 383251 500 for SocketExceptions
 + 383881 WebSocketHandler sets request as handled
 + 384254 revert change to writable when not dispatched
 + 384280 Implement preliminary ServletRegistrations
 + 384847 CrossOriginFilter is not working.
 + 384896 JDBCSessionManager fails to load existing sessions on oracle when
   contextPath is /
 + 384980 Jetty client unable to recover from Time outs when connection count
   per address hits max.
 + 385138 add getter for session path and max cookie age that seemed to
   disappear in a merge long ago
 + JETTY-1523 It is imposible to map servlet to "/" using
   WebApplicationInitializer
 + JETTY-1525 Show handle status in response debug message
 + JETTY-1530 refine search control on ldap login module

jetty-7.6.5.v20120716 - 16 July 2012
 + 376717 Balancer Servlet with round robin support, contribution, added
   missing license
 + 379250 Server is added to shutdown hook twice
 + 380866 maxIdleTime set to 0 after session migration
 + 381399 Unable to stop a jetty instance that has not finished starting
 + 381401 Print log warning when stop attempt made with incorrect STOP.KEY
 + 381402 Make ContextHandler take set of protected directories
 + 381521 set Vary:Accept-Encoding header for content that might be compressed
 + 381639 CrossOriginFilter does not support Access-Control-Expose-Headers.
 + 381712 Support all declared servlets that implement
   org.apache.jasper.servlet.JspServlet
 + 381825 leave URI params in forwarded requestURI
 + 381876 Monitor should wait for child to finish before exiting.
 + 382343 Jetty XML support for Map is broken.
 + 383251 500 for SocketExceptions
 + 383881 WebSocketHandler sets request as handled
 + 384254 revert change to writable when not dispatched
 + 384847 CrossOriginFilter is not working.
 + 384896 JDBCSessionManager fails to load existing sessions on oracle when
   contextPath is /
 + 384980 Jetty client unable to recover from Time outs when connection count
   per address hits max.
 + JETTY-1525 Show handle status in response debug message
 + JETTY-1530 refine search control on ldap login module

jetty-8.1.4.v20120524 - 24 May 2012
 + 367608 ignore the aysncrequestreadtest as it is known to fail and is waiting
   for a fix
 + 371853 Support bundleentry: protocol for webapp embedded as directory in
   osgi bundle
 + 373620 Add ch.qos.logback.access.jetty to the Import-Package for
   jetty-osgi-boot-logback bundle
 + 376152 apply context resources recursively
 + 376801 Make JAAS login modules useable without jetty infrastructure
 + 377323 Request#getParts() throws ServletException when it should be throwing
   IllegalStateException
 + 377391 Manifest updates to jetty-osgi-boot-logback
 + 377492 NPE if jsp taglibs bundle not deployed
 + 377550 set charset when content type is set
 + 377587 ConnectHandler write will block on partial write
 + 377610 New session not timed out if an old session is invalidated in scope
   of same request
 + 377709 Support for RequestParameterCallback missing
 + 378242 Re-extract war on restart if incomplete extraction
 + 378273 Remove default Bundle-Localization header
 + 378487 Null out contextPath on Request.recycle
 + 379015 Use factored jetty xml config files for defaults
 + 379046 avoid closing idle connections from selector thread
 + 379089 DefaultServlet ignores its resourceBase and uses context's
   ResourceCollection when listing diretories
 + 379194 ProxyServlet enhancement to enable easy creation of alternative
   HttpClient implementations
 + 379909 FormAuthenticator Rembers only the URL of first Request before
   authentication
 + 380034 last modified times taken from JarEntry for JarFile resources
 + 380212 Clear buffer if parsing fails due to full buffer
 + 380222 JettyPolicyRuntimeTest failure

jetty-7.6.4.v20120524 - 24 May 2012
 + 367608 ignore the aysncrequestreadtest as it is known to fail and is waiting
   for a fix
 + 371853 Support bundleentry: protocol for webapp embedded as directory in
   osgi bundle
 + 373620 Add ch.qos.logback.access.jetty to the Import-Package for
   jetty-osgi-boot-logback bundle
 + 376152 apply context resources recursively
 + 376801 Make JAAS login modules useable without jetty infrastructure
 + 377391 Manifest updates to jetty-osgi-boot-logback
 + 377492 NPE when deploying a Web Application Bundle with unresolved
   Require-TldBundle
 + 377550 set charset when content type is set
 + 377587 ConnectHandler write will block on partial write
 + 377610 New session not timed out if an old session is invalidated in scope
   of same request
 + 377709 Support for RequestParameterCallback missing
 + 378242 Re-extract war on restart if incomplete extraction
 + 378273 Remove default Bundle-Localization header
 + 378487 Null out contextPath on Request.recycle
 + 379015 Use factored jetty xml config files for defaults
 + 379046 avoid closing idle connections from selector thread
 + 379089 DefaultServlet ignores its resourceBase and uses context's
   ResourceCollection when listing diretories
 + 379194 ProxyServlet enhancement to enable easy creation of alternative
   HttpClient implementations
 + 379909 FormAuthenticator Rembers only the URL of first Request before
   authentication
 + 380034 last modified times taken from JarEntry for JarFile resources
 + 380212 Clear buffer if parsing fails due to full buffer
 + 380222 JettyPolicyRuntimeTest failure

jetty-8.1.3.v20120416 - 16 April 2012
 + 349110 MultiPartFilter records the content-type in request params
 + 367172 Remove detection for slf4j NOPLogger
 + 372678 Embedded Examples need updates for new LoginService requirement
 + 373269 Make ServletHandler.notFound() method impl do nothing - override to
   send back 404.
 + 373421 address potential race condition related to the nonce queue removing
   the same nonce twice
 + 373952 bind called too frequently on refresh
 + 374018 correctly handle requestperminuted underflow
 + 374152 jetty-all-server MANIFEST contains wrong import:
   javax.servlet.annotation;version="[2.6,3)"
 + 374252 SslConnection.onClose() does not forward to nested connection.
 + 374258 SPDY leaks SSLEngines. Made the test more reliable.
 + 374367 NPE in QueuedThreadPool.dump() with early java6 jvms
 + 374475 Response.sendRedirect does not encode UTF-8 characters properly
 + 374881 Set copyWebInf to false by default
 + 374891 enhancement to how ProxyServlet determines the proxy target
 + 375009 Filter initialization error will throw MultiException
 + 375083 Flow control should take in account window size changes from
   concurrent SETTINGS
 + 375096 If starting a server instance fails in osgi it is cleaned up.
 + 375490 NPE with --help on command line
 + 375509 Stalled stream stalls other streams or session control frames. Now
   using a "death pill" instead of a boolean in order to avoid race conditions
   where DataInfos were read from the queue (but the boolean not updated yet),
   and viceversa.
 + 375594 fixed SSL tests so they are not order dependent
 + 375709 Ensure resolveTempDirectory failure does not deadlock; improve error
   message
 + 375906 Part.getHeader method not case insensitive
 + 375970 HttpServletRequest.getRemoteAddr() returns null when HTTP is over
   SPDY.
 + 376201 HalfClosed state not handled properly. Addendum to restore previous
   behavior, where a closed stream was also half closed.
 + 376324 <max-file-size> is not respected in <multipart-config>
 + JETTY-1495 Ensure dynamic servlet addition does not cause servlets to be
   inited.
 + JETTY-1500 form parameters from multipart request not available via
   request.getParameter
 + JETTY-1504 HttpServletResponseWrapper ignored when using asyncContext?

jetty-7.6.3.v20120416 - 16 April 2012
 + 367172 Remove detection for slf4j NOPLogger
 + 373269 Make ServletHandler.notFound() method impl do nothing - override to
   send back 404.
 + 373421 address potential race condition related to the nonce queue removing
   the same nonce twice
 + 373952 bind called too frequently on refresh
 + 374018 correctly handle requestperminuted underflow
 + 374252 SslConnection.onClose() does not forward to nested connection.
 + 374258 SPDY leaks SSLEngines. Made the test more reliable.
 + 374367 NPE in QueuedThreadPool.dump() with early java6 jvms
 + 374475 Response.sendRedirect does not encode UTF-8 characters properly
 + 374881 Set copyWebInf to false by default
 + 374891 enhancement to how ProxyServlet determines the proxy target
 + 375009 Filter initialization error will throw MultiException
 + 375083 Flow control should take in account window size changes from
   concurrent SETTINGS
 + 375096 If starting a server instance fails in osgi it is cleaned up.
 + 375490 NPE with --help on command line
 + 375509 Stalled stream stalls other streams or session control frames. Now
   using a "death pill" instead of a boolean in order to avoid race conditions
   where DataInfos were read from the queue (but the boolean not updated yet),
   and viceversa.
 + 375594 fixed SSL tests so they are not order dependent
 + 375709 Ensure resolveTempDirectory failure does not deadlock; improve error
   message
 + 375970 HttpServletRequest.getRemoteAddr() returns null when HTTP is over
   SPDY.
 + 376201 HalfClosed state not handled properly. Addendum to restore previous
   behavior, where a closed stream was also half closed.
 + JETTY-1504 HttpServletResponseWrapper ignored when using asyncContext?

jetty-8.1.2.v20120308 - 08 March 2012
 + 370387 SafariWebsocketDraft0Test failure during build.
 + 371168 Update ClientCrossContextSessionTest
 + 372093 handle quotes in Require-Bundle manifest string
 + 372457 Big response + slow clients + pipelined requests cause Jetty spinning
   and eventually closing connections. Added a TODO for a method renaming that
   will happen in the next major release (to avoid break implementers).
 + 372487 JDBCSessionManager does not work with Oracle
 + 372806 Command line should accept relative paths for xml config files
 + 373037 jetty.server.Response.setContentLength(int) should not close a Writer
   when length=0
 + 373162 add improved implementation for getParameterMap(), needs a test
   though and the existing setup doesn't seem like it would easily support the
   needed test so need to do that still
 + 373306 Set default user agent extraction pattern for UserAgentFilter
 + 373567 cert validation issue with ocsp and crldp always being enabled when
   validating turned on fixed
 + 373603 NullPointer in WebServletAnnotation
 + JETTY-1409 GzipFilter will double-compress application/x-gzip content
 + JETTY-1489 WebAppProvider attempts to deploy .svn folder
 + JETTY-1494 .

jetty-7.6.2.v20120308 - 08 March 2012
 + 370387 SafariWebsocketDraft0Test failure during build.
 + 371168 Update ClientCrossContextSessionTest
 + 372093 handle quotes in Require-Bundle manifest string
 + 372457 Big response + slow clients + pipelined requests cause Jetty spinning
   and eventually closing connections. Added a TODO for a method renaming that
   will happen in the next major release (to avoid break implementers).
 + 372487 JDBCSessionManager does not work with Oracle
 + 372806 Command line should accept relative paths for xml config files
 + 373037 jetty.server.Response.setContentLength(int) should not close a Writer
   when length=0
 + 373162 add improved implementation for getParameterMap(), needs a test
   though and the existing setup doesn't seem like it would easily support the
   needed test so need to do that still
 + 373306 Set default user agent extraction pattern for UserAgentFilter
 + 373567 cert validation issue with ocsp and crldp always being enabled when
   validating turned on fixed
 + JETTY-1409 GzipFilter will double-compress application/x-gzip content
 + JETTY-1489 WebAppProvider attempts to deploy .svn folder
 + JETTY-1494 .

jetty-8.1.1.v20120215 - 15 February 2012
 + 369121 simplified test
 + 370120 jvm arguments added via start.ini and --exec are missing spaces
 + 370137 SslContextFactory does not respect order for
   [included|excluded]Protocols() and [included|excluded]CipherSuites().
 + 370368 resolve stack overflow in mongo db session manager
 + 370386 Remove META-INF from jetty distro
 + 371040 nosqlsession needs to call correct super contructor for new sessions
 + 371041 valid was not being set to new mongo db sessions, and the call to
   mongodb api was wrong in isIdInUse
 + 371162 NPE protection for nested security handlers
 + JETTY-1484 Add option for HashSessionManager to delete session files if it
   can't restore them

jetty-7.6.1.v20120215 - 15 February 2012
 + 369121 simplified test
 + 370120 jvm arguments added via start.ini and --exec are missing spaces
 + 370137 SslContextFactory does not respect order for
   [included|excluded]Protocols() and [included|excluded]CipherSuites().
 + 370368 resolve stack overflow in mongo db session manager
 + 370386 Remove META-INF from jetty distro
 + 371040 nosqlsession needs to call correct super contructor for new sessions
 + 371041 valid was not being set to new mongo db sessions, and the call to
   mongodb api was wrong in isIdInUse
 + 371162 NPE protection for nested security handlers
 + JETTY-1484 Add option for HashSessionManager to delete session files if it
   can't restore them

jetty-8.1.0.v20120127 - 27 January 2012
 + 368773 allow authentication to be set by non securityHandler handlers
 + 368992 avoid update key while flushing during a write
 + 369216 turned off the shared resource cache
 + 369349 replace quotes with a space escape method

jetty-7.6.0.v20120127 - 27 January 2012
 + 368773 allow authentication to be set by non securityHandler handlers
 + 368992 avoid update key while flushing during a write
 + 369216 turned off the shared resource cache
 + 369349 replace quotes with a space escape method

jetty-8.1.0.RC5 - 20 January 2012
 + 359329 Prevent reinvocation of LoginModule.login with jaspi for already
   authed user
 + 368632 Remove superfluous removal of org.apache.catalina.jsp_file
 + 368633 fixed configure.dtd resource mappings
 + 368635 moved lifecycle state reporting from toString to dump
 + 368773 process data constraints without realm
 + 368787 always set token view to new header buffers in httpparser
 + 368821 improved test harness
 + 368920 JettyAwareLogger always formats the arguments.
 + 368948 POM for jetty-jndi references unknown version for javax.activation.
 + 368992 NPE in HttpGenerator.prepareBuffers() test case.
 + JETTY-1475 made output state fields volatile to provide memory barrier for
   non dispatched thread IO

jetty-7.6.0.RC5 - 20 January 2012
 + 359329 Prevent reinvocation of LoginModule.login with jaspi for already
   authed user
 + 368632 Remove superfluous removal of org.apache.catalina.jsp_file
 + 368633 fixed configure.dtd resource mappings
 + 368635 moved lifecycle state reporting from toString to dump
 + 368773 process data constraints without realm
 + 368787 always set token view to new header buffers in httpparser
 + 368821 improved test harness
 + 368920 JettyAwareLogger always formats the arguments.
 + 368948 POM for jetty-jndi references unknown version for javax.activation.
 + 368992 avoid non-blocking flush when writing to avoid setting !_writable
   without _writeblocked
 + JETTY-1475 made output state fields volatile to provide memory barrier for
   non dispatched thread IO

jetty-8.1.0.RC4 - 13 January 2012
 + 365048 jetty Http client does not send proxy authentication when requesting
   a Https-resource through a web-proxy.
 + 366774 removed XSS vulnerbility
 + 367099 Upgrade jetty-websocket for RFC 6455 - Addendum.
 + 367433 added tests to investigate
 + 367435 improved D00 test harness
 + 367485 HttpExchange canceled before response do not release connection.
 + 367502 WebSocket connections should be closed when application context is
   stopped.
 + 367548 jetty-osgi-boot must not import the nested package twice
 + 367591 corrected configuration.xml version to 7.6
 + 367635 Added support for start.d directory
 + 367638 limit number of form parameters to avoid DOS
 + 367716 simplified idleTimeout logic
 + 368035 WebSocketClientFactory does not invoke super.doStop().
 + 368060 do not encode sendRedirect URLs
 + 368112 NPE on <jsp-config><taglib> element parsing web.xml
 + 368113 Support servlet mapping to ""
 + 368114 Protect against non-Strings in System properties for Log
 + 368189 WebSocketClientFactory should not manage external thread pool. 368240
   - Improve AggregateLifeCycle handling of shared lifecycles
 + 368215 Remove debug from jaspi
 + 368240 Better handling of locally created ThreadPool. Forgot to null out
   field.
 + 368291 Change warning to info for NoSuchFieldException on
   BeanELResolver.properties
 + JETTY-1467 close half closed when idle

jetty-7.6.0.RC4 - 13 January 2012
 + 365048 jetty Http client does not send proxy authentication when requesting
   a Https-resource through a web-proxy.
 + 366774 removed XSS vulnerbility
 + 367099 Upgrade jetty-websocket for RFC 6455 - Addendum.
 + 367716 simplified maxIdleTime logic
 + 368035 WebSocketClientFactory does not invoke super.doStop().
 + 368060 do not encode sendRedirect URLs
 + 368114 Protect against non-Strings in System properties for Log
 + 368189 WebSocketClientFactory should not manage external thread pool.
 + 368215 Remove debug from jaspi
 + 368240 Improve AggregateLifeCycle handling of shared lifecycles
 + 368291 Change warning to info for NoSuchFieldException on
   BeanELResolver.properties

jetty-8.1.0.RC2 - 22 December 2011
 + 359329 jetty-jaspi must exports its packages. jetty-plus must import
   javax.security
 + 364638 HttpParser closes if data received while seeking EOF. Tests fixed to
   cope
 + 364921 Made test less time sensitive
 + 364936 use Resource for opening URL streams
 + 365267 NullPointerException in bad Address
 + 365375 ResourceHandler should be a HandlerWrapper
 + 365750 Support WebSocket over SSL, aka wss://
 + 365932 Produce jetty-websocket aggregate jar for android use
 + 365947 Set headers for Auth failure and retry in http-spi
 + 366316 Superfluous printStackTrace on 404
 + 366342 Dont persist DosFilter trackers in http session
 + 366730 pass the time idle to onIdleExpire
 + 367048 test harness for guard on suspended requests
 + 367175 SSL 100% CPU spin in case of blocked write and RST.
 + 367219 WebSocketClient.open() fails when URI uses default ports.
 + 367383 jsp-config element must be returned for
   ServletContext.getJspConfigDescriptor
 + JETTY-1460 suppress PrintWriter exceptions
 + JETTY-1463 websocket D0 parser should return progress even if no fill done
 + JETTY-1465 NPE in ContextHandler.toString

jetty-7.6.0.RC3 - 05 January 2012
 + 367433 added tests to investigate
 + 367435 improved D00 test harness
 + 367485 HttpExchange canceled before response do not release connection.
 + 367502 WebSocket connections should be closed when application context is
   stopped.
 + 367591 corrected configuration.xml version to 7.6
 + 367635 Added support for start.d directory
 + 367638 limit number of form parameters to avoid DOS
 + JETTY-1467 close half closed when idle

jetty-7.6.0.RC2 - 22 December 2011
 + 364638 HttpParser closes if data received while seeking EOF. Tests fixed to
   cope
 + 364921 Made test less time sensitive for ssl
 + 364936 use Resource for opening URL streams
 + 365267 NullPointerException in bad Address
 + 365375 ResourceHandler should be a HandlerWrapper
 + 365750 Support WebSocket over SSL, aka wss://
 + 365932 Produce jetty-websocket aggregate jar for android use
 + 365947 Set headers for Auth failure and retry in http-spi
 + 366316 Superfluous printStackTrace on 404
 + 366342 Dont persist DosFilter trackers in http session
 + 366730 pass the time idle to onIdleExpire
 + 367048 test harness for guard on suspended requests
 + 367175 SSL 100% CPU spin in case of blocked write and RST.
 + 367219 WebSocketClient.open() fails when URI uses default ports.
 + JETTY-1460 suppress PrintWriter exceptions
 + JETTY-1463 websocket D0 parser should return progress even if no fill done
 + JETTY-1465 NPE in ContextHandler.toString

jetty-8.1.0.RC1 - 06 December 2011
 + 360245 The version of the javax.servlet packages to import is 2.6 instead of
   3.0
 + 365370 ServletHandler can fall through to nested handler

jetty-8.1.0.RC0 - 30 November 2011
 + 352565 cookie httponly flag ignored
 + 353285 ServletSecurity annotation ignored
 + 357163 jetty 8 ought to proxy jetty8 javadocs
 + 357209 JSP tag listeners not called
 + 360051 SocketConnectionTest.testServerClosedConnection is excluded.
 + 361135 Allow session cookies to NEVER be marked as secure, even on HTTPS
   requests.
 + 362249 update shell scripts to jetty8
 + 363878 Add ecj compiler to jetty-8 for jsp
 + 364283 can't parse the servlet multipart-config for the web.xml
 + 364430 Support web.xml enabled state for servlets

jetty-7.6.0.RC5 - 20 January 2012
 + 359329 Prevent reinvocation of LoginModule.login with jaspi for already
   authed user
 + 368632 Remove superfluous removal of org.apache.catalina.jsp_file
 + 368633 fixed configure.dtd resource mappings
 + 368635 moved lifecycle state reporting from toString to dump
 + 368773 process data constraints without realm
 + 368787 always set token view to new header buffers in httpparser
 + 368821 improved test harness
 + 368920 JettyAwareLogger always formats the arguments.
 + 368948 POM for jetty-jndi references unknown version for javax.activation.
 + 368992 avoid non-blocking flush when writing to avoid setting !_writable
   without _writeblocked
 + JETTY-1475 made output state fields volatile to provide memory barrier for
   non dispatched thread IO

jetty-7.6.0.RC4 - 13 January 2012
 + 365048 jetty Http client does not send proxy authentication when requesting
   a Https-resource through a web-proxy.
 + 366774 removed XSS vulnerbility
 + 367099 Upgrade jetty-websocket for RFC 6455 - Addendum.
 + 367716 simplified idleTimeout logic
 + 368035 WebSocketClientFactory does not invoke super.doStop().
 + 368060 do not encode sendRedirect URLs
 + 368114 Protect against non-Strings in System properties for Log
 + 368189 WebSocketClientFactory should not manage external thread pool.
 + 368215 Remove debug from jaspi
 + 368240 Improve AggregateLifeCycle handling of shared lifecycles
 + 368291 Change warning to info for NoSuchFieldException on
   BeanELResolver.properties

jetty-7.6.0.RC3 - 05 January 2012
 + 367433 added tests to investigate
 + 367435 improved D00 test harness
 + 367485 HttpExchange canceled before response do not release connection.
 + 367502 WebSocket connections should be closed when application context is
   stopped.
 + 367591 corrected configuration.xml version to 7.6
 + 367635 Added support for start.d directory
 + 367638 limit number of form parameters to avoid DOS
 + JETTY-1467 close half closed when idle

jetty-7.6.0.RC2 - 22 December 2011
 + 364638 HttpParser closes if data received while seeking EOF. Tests fixed to
   cope
 + 364921 Made test less time sensitive for ssl
 + 364936 use Resource for opening URL streams
 + 365267 NullPointerException in bad Address
 + 365375 ResourceHandler should be a HandlerWrapper
 + 365750 Support WebSocket over SSL, aka wss://
 + 365932 Produce jetty-websocket aggregate jar for android use
 + 365947 Set headers for Auth failure and retry in http-spi
 + 366316 Superfluous printStackTrace on 404
 + 366342 Dont persist DosFilter trackers in http session
 + 366730 pass the time idle to onIdleExpire
 + 367048 test harness for guard on suspended requests
 + 367175 SSL 100% CPU spin in case of blocked write and RST.
 + 367219 WebSocketClient.open() fails when URI uses default ports.
 + JETTY-1460 suppress PrintWriter exceptions
 + JETTY-1463 websocket D0 parser should return progress even if no fill done
 + JETTY-1465 NPE in ContextHandler.toString

jetty-7.6.0.RC1 - 04 December 2011
 + 352565 cookie httponly flag ignored
 + 353285 ServletSecurity annotation ignored
 + 357163 jetty 8 ought to proxy jetty8 javadocs
 + 357209 JSP tag listeners not called
 + 360051 SocketConnectionTest.testServerClosedConnection is excluded.
 + 361135 Allow session cookies to NEVER be marked as secure, even on HTTPS
   requests.
 + 362249 update shell scripts to jetty8
 + 363878 Add ecj compiler to jetty-8 for jsp
 + 364283 can't parse the servlet multipart-config for the web.xml
 + 364430 Support web.xml enabled state for servlets
 + 365370 ServletHandler can fall through to nested handler

jetty-7.6.0.RC0 - 29 November 2011
 + 349110 fixed bypass chunk handling
 + 360546 handle set count exceeding max integer
 + 362111 StdErrLog.isDebugEnabled() returns true too often
 + 362113 Improve Test Coverage of org.eclipse.jetty.util.log classes
 + 362407 setTrustStore(Resource) -> setTrustStoreResource(R)
 + 362447 add setMaxNonceAge() to DigestAuthenticator
 + 362468 NPE at line org.eclipse.jetty.io.BufferUtil.putHexInt
 + 362614 NPE in accepting connection
 + 362626 IllegalStateException thrown when SslContextFactory preconfigured
   with SSLContext
 + 362696 expand virtual host configuration options to ContextHandler and add
   associated test case for new behavior
 + 362742 improved UTF8 exception reason
 + 363124 improved websocket close handling
 + 363381 Throw IllegalStateException if Request uri is null on getServerName
 + 363408 GzipFilter should not attempt to compress HTTP status 204
 + 363488 ShutdownHandler use stopper thread
 + 363718 Setting java.rmi.server.hostname in jetty-jmx.xml
 + 363757 partial fix
 + 363785 StdErrLog must use system-dependent EOL.
 + 363943 ignore null attribute values
 + 363993 EOFException parsing HEAD response in HttpTester
 + 364638 SCEP does idle timestamp checking. New setCheckForIdle method
   controls onIdleExpired callback. 364921 a second onIdleExpired callback will
   result in close rather than a shutdown output.
 + 364657 Support HTTP only cookies from standard API
 + JETTY-1442 add _hostHeader setter for ProxyRule
 + Refactored NIO layer for better half close handling

jetty-8.0.4.v20111024 - 24 October 2011
 + 358263 JDBCSessionIdManager add setDatasource(DataSource) method
 + 358649 Replace existing StdErrLog system properties for DEBUG/IGNORED with
   LEVEL instead.
 + 360836 Accept parameters with bad UTF-8. Use replacement character
 + 360912 CrossOriginFilter does not send Access-Control-Allow-Origin on
   responses. 355103 Make allowCredentials default to true in
   CrossOriginFilter.
 + 360938 Connections closed after a while.
 + 361135 secure cookies for sessions
 + 361319 Log initialization does not catch correct exceptions on all jvms
 + 361325 359292 Allow KeyStore to be set
 + 361456 release timer task on connection failed
 + 361655 ExecutorThreadPool.isLowOnThreads() returns wrong value.
 + JETTY-1444 start threadpool before selector manager

jetty-7.5.4.v20111024 - 24 October 2011
 + 358263 JDBCSessionIdManager add setDatasource(DataSource) method
 + 358649 Replace existing StdErrLog system properties for DEBUG/IGNORED with
   LEVEL instead.
 + 360836 Accept parameters with bad UTF-8. Use replacement character
 + 360912 CrossOriginFilter does not send Access-Control-Allow-Origin on
   responses. 355103 Make allowCredentials default to true in
   CrossOriginFilter.
 + 360938 Connections closed after a while.
 + 361319 Log initialization does not catch correct exceptions on all jvms
 + 361325 359292 Allow KeyStore to be set
 + 361456 release timer task on connection failed
 + 361655 ExecutorThreadPool.isLowOnThreads() returns wrong value.
 + JETTY-1444 start threadpool before selector manager

jetty-8.0.3.v20111011 - 11 October 2011
 + 348978 migrate jetty-http-spi
 + 358649 StdErrLog system properties for package/class logging LEVEL.

jetty-8.0.2.v20111006 - 06 October 2011
 + 336443 add missing comma in DigestAuthenticator string
 + 342161 ScannerTest fails intermittently on Mac OS X
 + 346419 testing HttpClient FDs
 + 353267 Request._parameters initialization bug
 + 353509 jetty-client unit tests are running too long
 + 353627 Basic Auth checks that Basic method has been send
 + 356144 Allow SelectorManager thread priority to be set
 + 356274 Start SSL socket factory in call to open()
 + 357163 jetty 8 ought to proxy jetty8 javadocs
 + 357178 websockets draft 14 support
 + 357188 Send content buffer directly
 + 357209 JSP tag listeners not called
 + 357216 Logging via Log4J does not expand braces in format strings
 + 357240 more half close refinements
 + 357338 remove debug
 + 357672 resolve issue with serializing pojos with mongodb session manager,
   thanks to john simone for the discovery and fix
 + 357959 Include javadoc in distribution
 + 358027 NullPointerException in ResourceHandler with jetty-stylesheet.css
 + 358035 idle time only active if > 0
 + 358147 Add catch for UnknownHostException to fix leaky file descriptor in
   client
 + 358164 Dispatch from servlet to handler
 + 358263 add method for osgi users to register a driver as Class.forName does
   not work for them
 + 358649 StdErrLog system properties for package/class logging LEVEL.
 + 358674 Still allows sslv3 for now
 + 358687 Updated jsp does not scan for system tlds Fixed pattern.
 + 358784 JSP broken on Java 1.5
 + 358925 bit more javadoc on usage
 + 358959 File descriptor leak with UnresolvedAddressException
 + 359309 adjust previous test for servletPath to include pathInfo
 + 359673 updated websocket version handling
 + 359675 Principal != String, fix for issue in property file login manager
 + 360051 SocketConnectionTest.testServerClosedConnection is excluded.
 + 360066 jsps referenced in web.xml <jsp-file> elements do not compile
 + JETTY-1130 Access Sessions from HashSessionIdManager
 + JETTY-1277 Fixed sendRedirect encoding of relative locations
 + JETTY-1322 idle sweeper checks for closed endp
 + JETTY-1377 extra logging for busy selector
 + JETTY-1378 new sys property for the latest jsp-impl to force the use of the
   JDTCompiler when running in OSGi.
 + JETTY-1414 applied to PropertyUserStore
 + JETTY-1415 Start/Stop Server and Client only once in test, code format
 + JETTY-1420 Set Host header for new request in RedirectListener
 + JETTY-1421 Implement RedirectListener.onException,onConnectionFailed
 + JETTY-1423 force connection to be closed returned
 + JETTY-1430 local JNDI contexts don't carry environment
 + JETTY-1434 Add a jsp that exercises jstl.
 + JETTY-1439 space in directory installation path causes classloader problem

jetty-7.5.3.v20111011 - 11 October 2011
 + 348978 migrate jetty-http-spi
 + 358649 StdErrLog system properties for package/class logging LEVEL.

jetty-7.5.2.v20111006 - 06 October 2011
 + 336443 check nonce count is increasing
 + 342161 ScannerTest fails intermittently on Mac OS X
 + 346419 testing HttpClient FDs
 + 353267 Request._parameters initialization bug
 + 353509 jetty-client unit tests are running too long
 + 353627 Basic Auth checks that Basic method has been send
 + 356144 Allow SelectorManager thread priority to be set
 + 356274 Start SSL socket factory in call to open()
 + 357178 websockets draft 14 support
 + 357188 Send content buffer directly
 + 357209 JSP tag listeners not called
 + 357216 Logging via Log4J does not expand braces in format strings
 + 357240 more half close refinements
 + 357338 remove debug
 + 357672 resolve issue with serializing pojos with mongodb session manager,
   thanks to john simone for the discovery and fix
 + 357959 Include javadoc in distribution
 + 358027 NullPointerException in ResourceHandler with jetty-stylesheet.css
 + 358035 idle time only active if > 0
 + 358147 Add catch for UnknownHostException to fix leaky file descriptor in
   client
 + 358164 Dispatch from servlet to handler
 + 358263 add method for osgi users to register a driver as Class.forName does
   not work for them
 + 358649 StdErrLog system properties for package/class logging LEVEL.
 + 358674 Still allows sslv3 for now
 + 358687 Updated jsp does not scan for system tlds Fixed pattern.
 + 358784 JSP broken on Java 1.5
 + 358925 bit more javadoc on usage
 + 358959 File descriptor leak with UnresolvedAddressException
 + 359309 adjust previous test for servletPath to include pathInfo
 + 359673 updated websocket version handling
 + 359675 Principal != String, fix for issue in property file login manager
 + 360051 SocketConnectionTest.testServerClosedConnection is excluded.
 + 360066 jsps referenced in web.xml <jsp-file> elements do not compile
 + JETTY-1130 Access Sessions from HashSessionIdManager
 + JETTY-1277 Fixed sendRedirect encoding of relative locations
 + JETTY-1322 idle sweeper checks for closed endp
 + JETTY-1377 extra logging for busy selector
 + JETTY-1378 new sys property for the latest jsp-impl to force the use of the
   JDTCompiler when running in OSGi.
 + JETTY-1414 applied to PropertyUserStore
 + JETTY-1415 Start/Stop Server and Client only once in test, code format
 + JETTY-1420 Set Host header for new request in RedirectListener
 + JETTY-1421 Implement RedirectListener.onException,onConnectionFailed
 + JETTY-1423 force connection to be closed returned
 + JETTY-1430 local JNDI contexts don't carry environment
 + JETTY-1434 Add a jsp that exercises jstl.
 + JETTY-1439 space in directory installation path causes classloader problem

jetty-8.0.1.v20110908 - 08 September 2011
 + 350634 Added Resource.newResource(File)
 + 356190 fix monodb tests  for changed test api
 + 356428 removed timed waits from test
 + 356693 reduce visibility to webapp of websocket implementations
 + 356695 jetty server jars are provided for websockets
 + 356726 Instead of the sessionDestroyed called sessionCreated after
   invalidate session
 + 356751 Add null protection to ServletContextHandler.doStop
 + 356823 correctly decode close codes.  Send not utf-8 close code.
 + 357058 Acceptor thread blocking

jetty-7.5.1.v20110908 - 08 September 2011
 + 350634 Added Resource.newResource(File)
 + 356190 fix monodb tests  for changed test api
 + 356428 removed timed waits from test
 + 356693 reduce visibility to webapp of websocket implementations
 + 356695 jetty server jars are provided for websockets
 + 356726 Instead of the sessionDestroyed called sessionCreated after
   invalidate session
 + 356751 Add null protection to ServletContextHandler.doStop
 + 356823 correctly decode close codes.  Send not utf-8 close code.
 + 357058 Acceptor thread blocking

jetty-8.0.0.v20110901 - 01 September 2011
 + 352565 cookie httponly flag ignored
 + 353073 better warnings
 + 353285 ServletSecurity annotation ignored
 + 356421 Upgraded websocket to draft 13 support

jetty-7.5.0.v20110901 - 01 September 2011
 + 353073 better warnings
 + 356421 Upgraded websocket to draft 13 support

jetty-7.5.0.RC2 - 30 August 2011
 + 293739 Hide stacks in named log testing. Various other minor log cleanups in
   output.
 + 352188 TestClient correctly processes --host option in jetty-websocket
 + 352222 Moved JmxMonitor functionality from Codehaus
 + 353014 TimeoutExchangeTest run time reduced
 + 353073 deprecated non factory method for websocket clients
 + 353192 Better warning for classes of wrong type
 + 353623 Added new methods to HttpExchange
 + 353624 HttpURI accepts java.net.URI object in constructor
 + 354080 ServletContextHandler allows to replace any subordinate handler when
   restarted
 + 355478 set public to HashedSession, looks like honest mistake and not by
   design to be this way
 + 355854 remove automatic conversion in favor of issuing a warning for
   jetty-web.xml that can't be processed
 + 356128 Moved integration tests from jetty-monitor to test-integration module
 + 356137 Upgrade to jsp implementation version 2.1.3-b10
 + 356144 added SelectorManager.setSelectorPriorityDelta(int)
 + JETTY-1410 handle 1xx in similar fashion to 401s and 302s

jetty-7.5.0.RC1 - 19 August 2011
 + 276670 SLF4J loggers show correct location information
 + 335001 Eliminate expected exceptions from log when running in JBoss
 + 355103 Make allowCredentials default to true in CrossOriginFilter
 + 355162 Allow creating an empty resource collection
 + JETTY-1410 HTTP client handles CONTINUE 100 response correctly
 + JETTY-1414 HashLoginService doesn't refresh realm if specified config
   filename is not an absolute platform specific value

jetty-8.0.0.RC0 - 16 August 2011
 + 352565 cookie httponly flag ignored
 + 353285 ServletSecurity annotation ignored
 + Enable annotations by default
 + Merge from jetty-7.4.3

jetty-8.0.0.M3 - 27 May 2011
 + 324505 Implement API login
 + 335500 request.getParts() throws a NullPointerException
 + 343472 isUserInRole does not prevent subsequent login call.
 + 346180 jsp-2.2 support
 + Updated to jetty-7.4.2.v20110526

jetty-7.5.0.RC0 - 15 August 2011
 + 298502 Handle 200 Connect responses with no content-length
 + 347484 / - > ${/} in some paths in grant codebases
 + 349005 add javadoc detailing the convenience hack of removing leading /'s
 + 351516 Refactored sessions to better support nosql session managers
 + 351576 Do not use deprecated method File.toURL()
 + 352046 Need try/catch around features set in XmlParser
 + 352133 Generally resolve java 1.5isms
 + 352176 xml parsing on startElement should be more flexible on using qName or
   localName
 + 352421 HttpURI paths beginning with '.'
 + 352684 Implemented spinning thread analyzer
 + 352786 GzipFilter fails to pass parameters to GzipResponseWrapper
 + 352999 ExpireTest running too long
 + 353073 WebSocketClient
 + 353095 maven-jetty-plugin: PermGen leak due to javax.el.BeanELResolver
 + 353165 addJars can follow symbolic link jar files
 + 353210 Bundle-Version in o.e.j.o.boot.logback fix
 + 353465 JAASLoginService ignores callbackHandlerClass
 + 353563 HttpDestinationQueueTest too slow
 + 353862 Improve performance of QuotedStringTokenizer.quote()
 + 354014 Content-Length is passed to wrapped response in GZipFilter
 + 354204 Charset encodings property file not used
 + 354397 RewriteRegexRule handles special characters in regex group
 + 354466 Typo in example config of jetty-plus.xml

jetty-7.4.5.v20110725 - 25 July 2011
 + 347484 / - > ${/} in some paths in grant codebases
 + 352133 resolve some 1.5isms
 + 352421 HttpURI paths beginning with '.'
 + 352786 GzipFilter fails to pass parameters to GzipResponseWrapper

jetty-7.4.4.v20110707 - 07 July 2011
 + 308851 Converted all jetty-client module tests to JUnit 4
 + 345268 JDBCSessionManager does not work with maxInactiveInterval = -1
 + 350397 SelectChannelConnector does not shutdown gracefully
 + 350634 Reverted FileResource constructor changes
 + 351039 Forward dispatch should retain locale
 + 351199 HttpServletResponse.encodeURL() wrongly encodes an url without path
   when cookies are disabled
 + JETTY-1153 Default charset/encoding of HTTP POST requests
 + JETTY-1380 Jetty Rewrite example does not work in Hightide

jetty-7.4.3.v20110701 - 01 July 2011
 + 295832 ProxyServlet more extensible and configurable
 + 302566 GZIP handler for embedded Jetty servers
 + 308851 Converted HttpExchangeTest and related tests to JUnit 4
 + 324704 JDBC Session Manager reloading session
 + 332200 Eliminate expected exceptions from log while using
   org.eclipse.jetty.jmx bundle
 + 347468 o.e.j.deploy.binding.GlobalWebappConfigBindingTest fails on Windows
   platform
 + 347617 Dynamically install/update/remove OSGi bundles discovered in the
   contexts folder
 + 347717 start.jar destroys dependent child of --exec
 + 347889 OSGi should follow directive visibility:=reexport for
   META-INF/web-fragments and resources
 + 347898 Close channel on JVM exceptions
 + 348652 jetty.sh starts two unix processes
 + 348935 Close A tag in directory listing
 + 349344 Passing empty query string to UrlEncoded#decodeTo(String, MultiMap,
   String) does not yield an empty map
 + 349738 set buffer sizes for http client in proxy servlet
 + 349870 proxy servlet protect continuation against fast failing exchanges
 + 349896 SCEP supports zero idleTimeout
 + 349897 draft -09 websockets
 + 349997 MBeanContainer uses weak references
 + 350533 Add "Origin" to the list of allowed headers in CrossOriginFilter
 + 350634 Cleanup FileResource construction
 + 350642 Don't close SCEP during NIOBuffer manipulation
 + JETTY-1342 Recreate selector in change task
 + JETTY-1385 NPE in jetty client's
   HTttpExchange.setRequestContentSource(InputStream)
 + JETTY-1390 RewriteHandler handles encoded URIs

jetty-7.4.2.v20110526
 + 334443 Improve the ability to specify extra class paths using the Jetty
   Maven Plugin
 + 336220 tmp directory is not set if you reload a webapp with
   jetty-maven-plugin
 + 338364 Fixed expires header for set cookies
 + 345615 Enable SSL Session caching
 + 345729 binding for managing server and system classes globally
 + 345763 Source file is updated during the build
 + 345873 Update jetty-ssl.xml to new style
 + 345900 Handle IPv6 with default port
 + 346014 Fixed full HttpGenerator
 + 346124 ServletContext resources paths not resolved correctly when using UNC
   shares
 + 346179 o.e.j.util.ScannerTest fails on MacOS X platform
 + 346181 o.e.j.server.StressTest stalls on MacOS X platform
 + 346614 HttpConnection.handle() spins in case of SSL truncation attacks
 + 346764 OrderedGroupBinding deployment binding
 + 346998 AbstractLifeCycle.isRunning() returns false if state changes from
   STARTING to STARTED during call
 + 347137 Allow SSL renegotiations by default in HttpClient
 + 374174 Consistent mbean names
 + JETTY-1146 Encode jsessionid in sendRedirect
 + JETTY-1342 Recreate selector if wakeup throws JVM bug

jetty-7.4.1.v20110513
 + 288563 remove unsupported and deprecated --secure option
 + 332907 Add context property to ObjectName of JMX MBeans
 + 336056 Ability to override the computation of the ContextHandler to deploy
   the DefaultServlet on the HttpService
 + 340040 Support for a total timeout
 + 343083 Set nested dispatch type and connection
 + 343172 Check package implementor for version
 + 343277 add support for a context white list
 + 343352 make sure that jetty.osgi.boot is activated when a WAB is registered
 + 343482 refactored overlay deployer layout to use WAR layout
 + 343567 HttpClient does not limit the destination's exchange queue
 + 343680 Handle OSGi bundle jars not ending in ".war"
 + 343707 'REQUEST' is printed on console for each incoming HTTP request
 + 343923 flush timeouts applied to outer loop
 + 343936 Session idle calls unbind and remove listeners
 + 344059 Websockets draft-07
 + 344067 Add support for OSGi fragment bundles to add static resources to
   web-bundles
 + 344513 Attempting to set ConfigurationClasses in jetty-web.xml causes NPE
 + 344529 Ability to customize the error handling of the OSGi HttpService
 + 345047 Readded deprecated ScanningAppDeployer#setMonitoredDir
 + 345290 Weak references from SessionIdManager. HashSessionManager cleanup.
 + 345543 Always close endpoint on SSLException
 + 345656 Disambiguate SslContextFactory#validateCerts property
 + 345679 Allow setting an initialized KeyStore as keystore/truststore of
   SslContextFactory
 + 345704 jetty-nested works with forwarded SSL in cloudfoundry
 + JETTY-954 WebAppContext eats any start exceptions instead of stopping the
   server load
 + JETTY-1314 Handle bad URI encodings
 + JETTY-1324 Tested not using CESU-8 instead of UTF-8
 + JETTY-1326 Invoker names not hashCode based
 + JETTY-1343 IllegalArgumentException for bad % encodings
 + JETTY-1347 Updated ServletHander javadoc

jetty-7.4.0.v20110414
 + 342504 Scanner Listener
 + 342700 refine websocket API for anticipated changes
 + JETTY-1362 Set root cause of UnavailableException
 + Various test harness cleanups to avoid random failures

jetty-7.4.0.RC0
 + 324110 Added test harnesses for merging of QueryStrings.
 + 337685 Update websocket API in preparation for draft -07
 + 338627 HashSessionManager.getIdleSavePeriod returns milliseconds instead of
   seconds
 + 338807 Ignore content length in 1xx, 204, 304 responses
 + 338819 Externally control Deployment Manager application lifecycle
 + 339084 Fixed NPE with servlet 3.0 async listener
 + 339150 Validate client certificate when it is used for authentication
 + 339187 In the OSGi manifest of the jetty-all-server aggregate, mark
   javax.annotation as optional
 + 339543 Add configuration options for Certificate Revocation checking
 + 340265 Improve handling of io shutdown in SSL
 + 340621 Added SizedThreadPool interface
 + 340636 HashSessionManager lazy loads all sessions
 + 340838 Update ConnectHandler to perform half closes properly
 + 340878 Integrations should be able to load their own keystores
 + 340920 Dynamically assign RMI registry port for integration testing
 + 340949 Scanner delays file notifications until files are stable
 + 341006 Move inner enums out into separate file
 + 341105 Stack trace is printed for an ignored exception
 + 341145 WebAppContext MBean attribute serverClasses returns empty value
 + 341171 Locking in HttpDestination blocks all requests to the same address
 + 341206 Stop order is wrong in HandlerWrapper
 + 341255 org.eclipse.http usage in AJP/SessionId linkage
 + 341386 Remote close not detected by HttpClient
 + 341394 Remove 'Unavailable' JMX attributes of WebAppContext MBean
 + 341439 Blocking HttpClient does not use soTimeout for timeouts
 + 341561 Exception when adding o.e.j.s.DoSFilter as managed attribute
 + 341692 Fixed deadlock if stopped while starting
 + 341694 Disable AJP buffer resizing
 + 341726 JSONPojoConverter handles characters
 + 341736 Split jetty-nested out of war module
 + 341850 Protect QTP dump from bad stacks
 + 341992 Overlayed context deployer
 + JETTY-1245 Pooled Buffers implementation
 + JETTY-1354 Added jetty-nested
 + Added extra session removal test
 + Ensure generated fragment names are unique

jetty-8.0.0.M2 - 16 November 2010
 + 320073 Reconsile configuration mechanism
 + 321068 JSF2 fails to initialize
 + 324493 Registration init parameter handling null check, setInitParameters
   additive
 + 324505 Request.login method must throw ServletException if it cant login
 + 324872 allow disabling listener restriction from using *Registration
   interfaces
 + 327416 Change meaning of @HandlesTypes in line with latest interpretation by
   JSR315
 + 327489 Change meaning of @MultipartConfig to match servlet spec 3.0
   maintenance release 3.0a
 + 328008 Handle update to Servlet Spec 3 Section 8.2.3.h.ii
 + 330188 Reject web-fragment.xml with same <name> as another already loaded
   one
 + 330208 Support new wording on servlet-mapping and filter-mapping merging
   from servlet3.0a
 + 330292 request.getParts() returns only one part when the name is the same
 + Update to jetty-7.2.1.v20101111

jetty-7.3.1.v20110307 - 07 March 2011
 + 316382 Support a more strict SSL option with certificates
 + 333481 Handle UCS-4 codepoints in decode and encode
 + 335329 Moved blocking timeout handling to outside try catch
 + 336668 policy supports cert validation
 + 336691 Possible wrong length returned by ChannelEndPoint.flush() in case of
   RandomAccessFileBuffer
 + 336781 If xml parser is not validating, turn off external dtd resolution
 + 336793 Tee data filled and flushed from endpoint
 + 337258 Scanner start and end cycle notification
 + 337268 Allow specifying alias of a certificate to be used by SSL connector
 + 337270 Shared Timer for session management
 + 337271 Flush SSL endpoint when dispatch thread held forever
 + 337678 Readded optional async connection mode for HttpClient
 + 337685 Work in progress on draft 6 websockets
 + 337746 Fixed Session deIdle recursion
 + 337784 Improve HashSessionManager for session migrations
 + 337878 Extra tests of security constraints
 + 337896 HttpExchange.timeout does not override HttpClient.timeout
 + 337898 set client HttpConnection max idle time from exchange timeout
 + 338035 Default acceptors 0.25*CPUs and improved selector/acceptor thread
   names.
 + 338068 Leaking ConstraintMappings on redeploy
 + 338092 ProxyServlet leaks memory
 + 338607 Removed managed attributes when context is stopped
 + 338819 Externally control Deployment Manager application lifecycle
 + JETTY-1304 Allow quoted boundaries in Multipart filter
 + JETTY-1317 More elegent handling of bad URIs in requests
 + JETTY-1331 Allow alternate XML configuration processors (eg spring)
 + JETTY-1333 HttpClient _timeout and _soTimeout is messed up
 + JETTY-1335 HttpClient's SelectConnector clean-up
 + JETTY-1337 Workname cannot contain '.'
 + JETTY-1338 Trust default SecureRandom seed

jetty-7.3.0.v20110203 - 03 February 2011
 + 296978 standardizing various Testing Util Classes to jetty-test-helper
 + 319178 test failure fix in jetty-util on windows
 + 320457 add SPNEGO support
 + 324505 Implement API login
 + 328872 Multi Jetty xml files not loading if directory is referenced in
   jetty.conf
 + 329746 client option to set just truststore and use strict ssl context
 + 331803 Update XML configuration files to use proper arguments for startup
   command in examples
 + 332179 Fixed formatting of negative dates
 + 332432 Scanner.java now always scanning the canonical form of File
 + 332517 Improved DefaultServlet debug
 + 332703 Cleanup context scope JNDI at stop
 + 332796 Annotations inheritance does not work with jetty7
 + 332799 100% CPU on redeploy session invalidation
 + 332937 Added Destroyable Dumpable interfaces and reworked dependent
   lifecycles, specially of JNDI
 + 333247 fix api compat issue in ConstraintSecurityHandler
 + 333415 wired up HttpInput.available and added test harnesses
 + 333481 Handle UTF-32 codepoints in decode and encode
 + 333608 tlds defined in web.xml are not picked up
 + 333679 Refactored jetty-jmx. Moved mbeans to modules
 + 333717 HttpExchange able to return local address used
 + 333771 System properties are not available inside XML configuration file by
   using the 'property' tag
 + 333875 Monitor public constructor
 + 333892 Improved JVM bug detection
 + 334062 It should be possible to embed in the jetty.home.bundle the ssl
   keystore files
 + 334229 javax-security needs to import the package javax.security.cert in its
   OSGi manifest
 + 334311 fix buffer reuse issue in CachedExchange
 + 335329 Stop SSL spin during handshake and renogotiate
 + 335361 Fixed 'jetty.sh check' to show current PID when JETTY_PID env.
   variable is set
 + 335641 Cleaned up dispatch handling to avoid key.interestOps==0 when
   undispatched
 + 335681 Improve ChannelEndPoint.close() to avoid spinning
 + 335836 Race when updating SelectChannelEndPoint._dispatched
 + JETTY-1259 NullPointerException in JDBCSessionIdManager when invalidating
   session (further update)

jetty-7.2.2.v20101205 - 05 December 2010
 + 328789 Clean up tmp files from test harnesses
 + 330188 Reject web-fragment.xml with same <name> as another already loaded
   one
 + 330208 Support new wording on servlet-mapping and filter-mapping merging
   from servlet3.0a
 + 330210 Improve performance of writing large bytes arrays
 + 330229 Jetty tries to parse META-INF/*.tld when jsp-api is not on classpath,
   causing DTD entity resoluton to fail
 + 330265 start.jar --stop kills --exec subprocess
 + 330417 Atomic PUT in PutFilter
 + 330419 Reloading webapp duplicates StandardDescriptorProcessor
 + 330686 OSGi: Make org.eclipse.jetty.jsp-2.1 a fragment of
   org.apache.jasper.glassfish
 + 330732 Removed System.err debugging
 + 330764 Command line properties passed to start.jar --exec
 + 331230 Fixed low thread warnings when acceptors>threadpool
 + 331461 Fixed idle timeout for unflushed HTTP/1.0
 + 331567 IPAccessHandlerTest failed on MacOS fix
 + 331703 Fixed failing OSGI test TestJettyOSGiBootWithJsp.java on MacOSX
 + JETTY-1297 Improved matching of vhosts so that a vhost match has priority
 + JETTY-1307 Check that JarFileResource directories end with /
 + JETTY-1308 327109 (re)fixed AJP handling of empty packets

jetty-7.2.1.v20101111 - 11 November 2010
 + 324679 Fixed dedection of write before static content
 + 328008 Handle update to Servlet Spec 3 Section 8.2.3.h.ii
 + 328199 Ensure blocking connectors always close socket
 + 328205 Improved SelectManager stopping
 + 328306 Serialization of FormAuthentication
 + 328332 Response.getContentType works with setHeader
 + 328523 Fixed overloaded setters in AppProvider
 + 328778 Improved javadoc for secure session cookies
 + 328782 allow per connection max idle time to be set
 + 328885 web overrides do not override
 + 328988 Idle saving of session values
 + 329180 Spin check for Selector to stop
 + 329410 Enforce XmlConfiguration properties as Map<String,String>
 + 329602 only clear ServletContext attributes on doStop
 + 329642 Concurrent modification exception in Deployment Manager
 + 329643 Improved deployment of resource collections
 + JETTY-748 Prevent race close of socket by old acceptor threads
 + JETTY-1291 Extract query parameters even if POST content consumed
 + JETTY-1295 Contexts mixed up when hot-deploying on virtual hosts
 + JETTY-1297 Make ServletContext.getContext(String) virtual host aware

jetty-6.1.26 - 10 November 2010
 + JETTY-748 Prevent race close of socket by old acceptor threads
 + JETTY-1239 HTAccessHandler [allow from 127.0.0.1] does not work
 + JETTY-1291 Extract query parameters even if POST content consumed
 + JETTY-1293 Avoid usage of String.split
 + JETTY-1296 Always clear changes list in selectManager

jetty-6.1.26.RC0 - 20 October 2010
 + 325468 Clean work webapp dir before unpack
 + 327109 Fixed AJP handling of empty packets
 + 327562 Implement all X-Forwarded headers in ProxyServlet
 + JETTY-547 Improved usage of shutdownOutput before close.
 + JETTY-912 add per exchange timeout
 + JETTY-1051 offer jetty.skip flag for maven plugin
 + JETTY-1096 exclude maven and plexus classes from jetty plugin
 + JETTY-1248 Infinite loop creating temp MultiPart files
 + JETTY-1264 Idle timer deadlock
 + JETTY-1271 Handle unavailable request
 + JETTY-1278 J2se6 SPI filter handling fix
 + JETTY-1283 Allow JSONPojoConvertorFactory to set fromJSON
 + JETTY-1287 rewrite handler thread safe issue resolved
 + JETTY-1288 info when atypical classloader set to WebAppContext
 + JETTY-1289 MRU cache for filter chains
 + JETTY-1292 close input streams after keystore.load()

jetty-7.2.0.v20101020 - 20 October 2010
 + 289540 added javadoc into distribution
 + 297154 add source distribution artifact
 + 323985 Xmlconfiguration pulls start.jar config properties
 + 324369 Improved handling of multiple versions of
   draft-ietf-hybi-thewebsocketprotocol
 + 326734 Configure Digest maxNonceAge with Security handler init param
 + 327109 Fixed AJP handling of empty packets
 + 327183 Allow better configurability of HttpClient for TLS/SSL
 + 327469 removed needless java6 dependencies
 + 327562 Implement all X-Forwarded headers in ProxyServlet
 + 327601 Multipart Filter handles quoted tokens
 + 327725 Nested ResourceCaches
 + 328199 Ensure blocking connectors always close socket
 + 328205 Improved SelectManager stopping
 + 328273 Added serializable to default user identity
 + JETTY-1288 Info statement when atypical classloader set on WebAppContext
 + JETTY-1289 LRU cache for filter chains

jetty-7.2.0.RC0 - 01 October 2010
 + 314087 Simplified SelectorManager
 + 319334 Concurrent, sharable ResourceCache
 + 319370 WebAppClassLoader.Context
 + 319444 Two nulls are appended to log statements from ContextHanler$Context
 + 320073 Reconsile configuration mechanism
 + 320112 Websocket in aggregate jars
 + 320264 Removed duplicate mime.property entries
 + 320457 Added rfc2045 support to B64Code
 + 321232 BasicAuthenticator ignores bad Authorization header.
 + 321307 HashSessionManager calls passivation listeners.
 + 321730 SelectChannelEndPoint prints to System.err
 + 321735 HttpClient onException called for buffer overflow.
 + 322448 Added jetty-dir.css for directory listings
 + 322575 NPE in HotSwapHandler if old handler null
 + 322683 RewriteHandler thread safety
 + 323196 org.mortbay properties to org.eclipse
 + 323435 MovedContextHandler permanent redirection
 + 323464 IPv6 localhost with no Host header
 + 324110 Merge async dispatch parameters
 + 324158 Durable download or Orbit jars
 + 324260 Jetty-6 continuations handle complete calls
 + 324359 illegal actions on AsyncContext should not change its state.
 + 324360 validate input on getResource since loop logic obscures subclass
   input validation.
 + 324369 Implement draft-ietf-hybi-thewebsocketprotocol-01
 + 324377 Allow dispatch of ServletRequest and ServletResponse
 + 324379 Change content type after getWriter
 + 324501 Fire RequestListener.requestDestroyed in last-to-first order.
 + 324601 Check session expiry on access
 + 324679 Allow filter to write before static content
 + 324811 NPE in Server.dump
 + 324812 restore WebAppContext constructor used by geronimo integration
 + 325072 include to DefaultServlet of missing file throws
   FileNotFoundException
 + 325105 websocket ondisconnect fixed
 + 325128 websocket send during onConnect
 + 325468 Clean work webapp dir before unpack
 + 326612 Handle X-Forwarded-Proto header
 + JETTY-912 added per exchange timeout api
 + JETTY-1063 Plugin problems with spaces in classpath resource references
 + JETTY-1245 Do not use direct buffers with NIO SSL
 + JETTY-1249 Apply max idle time to all connectors
 + JETTY-1250 Parallel start of HandlerCollection
 + JETTY-1256 annotation and jta jars from Orbit
 + JETTY-1259 NullPointerException in JDBCSessionIdManager when invalidating
   session
 + JETTY-1261 errant listener usage in StandardDescriptorProcessor
 + JETTY-1263 JDBCSessionIdManager table creation fails on Oracle
 + JETTY-1265 Reason field option in client response
 + JETTY-1266 Destroy sessions before filters/servlets
 + JETTY-1268 Form Auth saves POST data
 + JETTY-1269 Improve log multithreadedness
 + JETTY-1270 Websocket closed endp protection
 + JETTY-1271 handled unavailable exception
 + JETTY-1279 Make jetty-plus.xml enable plus features for all webapps by
   default
 + JETTY-1281 Create new session after authentication
 + JETTY-1283 JSONPojoConvertorFactory can turn off fromJSON
 + Added ignore to Logger interface
 + Fix jetty-plus.xml for new configuration names
 + Improved debug dump

jetty-7.1.6.v20100715
 + 319519 Warn about duplicate configuration files
 + 319655 Reset HEAD status
 + JETTY-1247 synchronize recylcing of SSL NIO buffers
 + JETTY-1248 fix parsing of bad multiparts
 + JETTY-1249 Apply max idle time to all connectors
 + JETTY-1251 Replace then close selector for JVM bugs

jetty-8.0.0.M1 - 12 July 2010
 + 306350 Ensure jars excluded by ordering are not scanned for annotations
 + JETTY-1224 Change jetty-8 merge rules for fragment descriptors and
   annotations
 + Ensure <absolute-ordering> in web.xml overrides relative <ordering> in
   fragments
 + Ensure empty <absolute-ordering> implies exclusion of all fragments
 + Ensure servlet-api jar class inheritance hierarchy is scanned

jetty-7.1.5.v20100705
 + 288194 Add blacklist/whitelist to ProxyServlet and ProxyHandler
 + 296570 EOFException for HttpExchange when HttpClient.stop called.
 + 311550 The WebAppProvider should allow setTempDirectory
 + 316449 Websocket disconnect fix
 + 316584 Exception on startup if temp path has spaces and extractWAR=false
 + 316597 Removed null check and fixed name in Resource#hrefEncodeURI
 + 316909 CNFE: org.xml.sax.SAXException on org.eclipse.jetty.osgi.boot start
   with jsp fragment
 + 316970 jetty.sh fails to find JETTY_HOME in standard directories
 + 316973 jetty.sh claims java installation is invalid
 + 316976 removed quotes of JAVA_OPTIONS in jetty.sh
 + 317007 Unable to run Jetty OSGi when
   -Dosgi.compatibility.bootdelegation=false
 + 317019 Date HTTP header not sent for HTTP/1.0 requests
 + 317231 Ability to configure jetty with a fragment bundle that contains
   etc/jetty.xml
 + 317759 Allow roles and constraints to be added after init
 + 317906 OPTIONS correctly handles TRACE
 + 318308 Correct quoting of unicode control characters
 + 318470 unboxing NPE protection in HttpConnection
 + 318551 Optional uncheck Printwriter
 + 319060 Support web-bundles that are not expanded (bundle is zipped)
 + JETTY-1237 Save local/remote address to be available after close
 + Update ecj to 3.6 Helios release drop

jetty-6.1.25 - 26 July 2010
 + 320264 Removed duplicate mime.property entries
 + JETTY-1212 Long content lengths
 + JETTY-1214 Avoid ISE when scavenging invalid session
 + JETTY-1223 DefaultServlet: NPE when setting relativeResourceBase and
   resourceBase is not set
 + JETTY-1226 javax.activation needs to be listed in the system classes
 + JETTY-1237 Remember local/remote details of endpoint
 + JETTY-1251 protected against closed selector
 + COMETD-112 if two threads create the same channel, then create events may
   occur after subscribe events
 + Jetty-6 is now in maintenance mode.

jetty-7.1.4.v20100610
 + 292326 Stop continuations if server is stopped.
 + 292814 Make QoSFilter and DoSFilter JMX manageable
 + 293222 Improve request log to handle/show asynchronous latency
 + 294212 Can not customize session cookie path
 + 295715 AbstractSessionManager decoupled from Context
 + 298551 SslSocketConnector does not need keystore stream
 + 301608 Deregister shutdown hooks
 + 302350 org.eclipse.jetty.server.NCSARequestLog is missing JavaDoc
 + 303661 jetty.sh failes if JETTY_HOME is not writeable
 + 304100 Better document JMX setup in jetty-jmx.xml
 + 305300 AsyncContext.start dispatches runnable
 + 314299 Create test harness for JDBCLoginService
 + 314581 Implement the Sec-Websocket handshake
 + 315190 CrossOriginFilter avoid headers not understood by WebSocket
 + 315687 included init script fails to test for JETTY_HOME as empty
 + 315715 Improved Cookie version handling. Server.setMaxCookieVersion
 + 315744 Fixed STOP.PORT and STOP.KEY in start.jar
 + 315748 Removed --fromDaemon from start.jar (replaced with --daemon)
 + 315925 Improved context xml configuration handling
 + 315995 Incorrect package name in system classes list
 + 316119 Fixed idleTimeout for SocketEndPoint
 + 316254 Implement @DeclareRoles
 + 316334 Breaking change on org.eclipse.jetty.client.HttpExchange
 + 316399 Debug output in MultiPartFilter
 + 316413 Restarting webapp for packed war fails
 + 316557 OSGi HttpService failure due to undeployed context handlers
 + JETTY-547 Delay close after shutdown until request read
 + JETTY-1231 Support context request log handler

jetty-7.1.3.v20100526
 + 296567 HttpClient RedirectListener handles new HttpDestination
 + 297598 JDBCLoginService uses hardcoded credential class
 + 305898 Websocket handles query string in URI
 + 307457 Exchanges are left unhandled when connection is lost
 + 313205 Unable to run test-jdbc-sessions tests
 + 314009 jetty.xml configuration file on command line
 + 314177 JSTL support is broken
 + 314459 support maven3 for builds

jetty-7.1.2.v20100523
 + 308866 Update test suite to JUnit4 - Module jetty-util
 + 312948 Recycle SSL crypto buffers
 + 313196 randomly allocate ports for session test.
 + 313278 Implement octet ranges in IPAccessHandler
 + 313336 secure websockets
 + 314009 updated README.txt
 + Update links to jetty website and wiki on test webapp

jetty-7.1.1.v20100517
 + 302344 Make the list of available contexts if root context is not configured
   optional
 + 304803 Remove TypeUtil Integer and Long caches
 + 306226 HttpClient should allow changing the keystore and truststore type
 + 308850 Update test suite to JUnit4 - Module jetty-annotations
 + 308853 Update test suite to JUnit4 - Module jetty-deploy
 + 308854 Update test suite to JUnit4 - Module jetty-http
 + 308855 Update test suite to JUnit4 - Module jetty-io
 + 308856 Update test suite to JUnit4 - Module jetty-jmx
 + 308857 Update test suite to JUnit4 - Module jetty-jndi
 + 308858 Update test suite to JUnit4 - Module jetty-plus
 + 308859 Update test suite to JUnit4 - Module jetty-policy
 + 308860 Update test suite to JUnit4 - Module jetty-rewrite
 + 308862 Update test suite to JUnit4 - Module jetty-server
 + 308863 Update test suite to JUnit4 - Module jetty-servlet
 + 308867 Update test suite to JUnit4 - Module jetty-webapp
 + 310918 Fixed write blocking for client HttpConnection
 + 312526 Protect shutdown thread initialization during shutdown

jetty-7.1.0 - 05 May 2010
 + 306353 fixed cross context dispatch to root context.
 + 311154 Added deprecated StringBuffer API for backwards compatibility
 + 311554 Protect shutdown thread from Server#doStop
 + 312243 Optimized timeout handling

jetty-7.1.0.RC1 - 05 May 2010
 + 286889 Allow System and Server classes to be set on Server instance and when
   applied to all webapps
 + 291448 SessionManager has isCheckingRemoteSessionIdEncoding
 + 296650 JETTY-1198 reset idle timeout on request body chunks
 + 297104 HTTP CONNECT does not work correct with SSL destinations
 + 306782 Close connection when expected 100 continues is not sent
 + 308848 Update test suite to JUnit4 - Module jetty-ajp
 + 308861 Update test suite to JUnit4 - Module jetty-security
 + 308864 Update test suite to JUnit4 - Module jetty-servlets
 + 308865 Update test suite to JUnit4 - Module jetty-start
 + 308868 Update test suite to JUnit4 - Module jetty-websocket
 + 308869 Update test suite to JUnit4 - Module jetty-xml
 + 309153 Hide extracted WEB-INF/lib when running a non-extracted war
 + 309369 Added WebSocketLoadTest
 + 309686 Fixed response buffers usage
 + 310094 Improved start.jar options handling and configs
 + 310382 NPE protection when WAR is not a file
 + 310562 SslSocketConnector fails to start if excludeCipherSuites is set
 + 310634 Get the localport when opening a server socket.
 + 310703 Update test suite to JUnit4 - Module tests/test-integration
 + 310918 Synchronize content exchange
 + 311154 Use Appendable in preference to StringBuilder/StringBuffer in APIs
 + 311362 Optional org.eclipse.jetty.util.log.stderr.SOURCE
 + JETTY-1030 Improve jetty.sh script
 + JETTY-1142 Replace Set-Cookies with same name

jetty-7.1.0.RC0 - 27 April 2010
 + 294563 Websocket client connection
 + 297104 Improve handling of CONNECT method
 + 306349 ProxyServlet does not work unless deployed at /
 + 307294 Add AbstractLifeCycle.AbstractLifeCycleListener implementation
 + 307847 Fixed combining mime type parameters
 + 307898 Handle large/async websocket messages
 + 308009 ObjectMBean incorrectly casts getTargetException() to Exception
 + 308420 convert jetty-plus.xml to use DeploymentManager
 + 308925 Protect the test webapp from remote access
 + 309466 Removed synchronization from StdErrLog
 + 309765 Added JSP module
 + 310051 _configurationClasses now defaults to null in WebAppContext
 + 310094 Improved start.jar usage and config files
 + 310431 Default ErrorHandler as server Bean
 + 310467 Allow SocketConnector to create generic Connection objects
 + 310603 Make Logger interface consistent
 + 310605 Make a clean room implementation of the JSP logger bridge
 + JETTY-903 Stop both caches
 + JETTY-1200 SSL NIO Endpoint wraps non NIO buffers
 + JETTY-1202 Use platform default algorithm for SecureRandom
 + JETTY-1212 handle long content lengths
 + JETTY-1214 avoid ISE when scavenging invalid session
 + Add AnnotationConfiguration to jetty-plus.xml
 + Add NPE protection to ContainerInitializerConfiguration
 + Fix jetty-plus.xml reference to addLifeCycle
 + Merged 7.0.2.v20100331
 + Temporarily remove jetty-osgi module to clarify jsp version compatibility

jetty-7.0.2.v20100331 - 31 March 2010
 + 297552 Don't call Continuation timeouts from acceptor tick
 + 298236 Additional unit tests for jetty-client
 + 306782 httpbis interpretation of 100 continues. Body never skipped
 + 306783 NPE in StdErrLog when Throwable is null
 + 306840 Suppress content-length in requests with no content
 + 306880 Support for UPGRADE in HttpClient
 + 306884 Suspend with timeout <=0 never expires
 + 307589 updated servlet 3.0 continuations for final API
 + Allow Configuration array to be set on Server instance for all web apps
 + Ensure webapps with no WEB-INF don't scan WEB-INF/lib
 + Take excess logging statements out of startup

jetty-6.1.24 - 21 April 2010
 + 308925 Protect the test webapp from remote access
 + JETTY-903 Stop both caches
 + JETTY-1198 reset idle timeout on request body chunks
 + JETTY-1200 SSL NIO Endpoint wraps non NIO buffers
 + JETTY-1211 SetUID loadlibrary name and debug
 + COMETD-100 ClientImpl logs "null" as clientId
 + COMETD-107 Reloading the application with reload extension does not fire
   /meta/connect handlers until long poll timeout expires
 + COMETD-99 ClientImpl logs exceptions in listeners with "debug" level
 + Upgraded to cometd 1.1.1 client

jetty-6.1.23 - 02 April 2010
 + 292800 ContextDeployer - recursive setting is undone by FilenameFilter
 + 296569 removeLifeCycleListener() has no effect
 + 300178 HttpClients opens too many connections that are immediately closed
 + 304658 Inconsistent Expires date format in Set-Cookie headers with maxAge=0
 + 304698 org.eclipse.jetty.http.HttpFields$DateGenerator.formatCookieDate()
   uses wrong (?) date format
 + 306331 Session manager is kept after call to doScope
 + 306840 suppress content-length in requests without content
 + JETTY-875 Allow setting of advice field in response to Handshake
 + JETTY-983 Range handling cleanup
 + JETTY-1133 Handle multiple URL ; parameters
 + JETTY-1134 BayeuxClient: Connect msg should be sent as array
 + JETTY-1149 transient should be volatile in AbstractLifeCycle
 + JETTY-1153 System property for UrlEncoded charset
 + JETTY-1155 HttpConnection.close notifies HttpExchange
 + JETTY-1156 SSL blocking close with JVM Bug busy key fix
 + JETTY-1157 Don't hold array passed in write(byte[])
 + JETTY-1158 NPE in StdErrLog when Throwable is null
 + JETTY-1161 An Extension that measures round-trip delay for cometd messages.
 + JETTY-1162 Add support for async/sync message delivery to BayeuxClient
 + JETTY-1163 AJP13 forces 8859-1 encoding
 + JETTY-1168 Don't hold sessionIdManager lock when invalidating sessions
 + JETTY-1170 NPE on client when server-side extension returns null
 + JETTY-1174 Close rather than finish Gzipstreams to avoid JVM leak
 + JETTY-1175 NPE in TimesyncExtension
 + JETTY-1176 NPE in StatisticsExtension if client is null
 + JETTY-1177 Allow error handler to set cacheControl
 + JETTY-1178 Make continuation servlet to log the incoming JSON in case of
   parsing errors
 + JETTY-1180 Extension methods are wrongly called
 + JETTY-1182 COMETD-76 do not lock client while sending messages.
 + JETTY-1183 AcknowledgedMessagesClientExtension does not handle correctly
   message resend when client long polls again
 + JETTY-1186 Better document JMX setup in jetty-jmx.xml
 + JETTY-1188 Null old jobs in QueuedThreadPool
 + JETTY-1191 Limit size of ChannelId cache
 + JETTY-1192 Fixed Digested POST and HttpExchange onRetry
 + JETTY-1193 Exception details are lost in AbstractCometdServlet.getMessages
 + JETTY-1195 Coalesce buffers in ChannelEndPoint.flush()
 + JETTY-1196 Enable TCP_NODELAY by default in client connectors
 + JETTY-1197 SetUID module test fails when using Java 1.6 to build
 + JETTY-1199 FindBugs cleanups
 + JETTY-1202 Use platfrom default algorithm for SecureRandom
 + JETTY-1205 Memory leak in browser-to-client mapping
 + JETTY-1207 NPE protection in FormAuthenticator
 + COMETD-28 Improved concurrency usage in Bayeux and channel handling
 + COMETD-46 reset ContentExchange content on resend
 + COMETD-58 Extension.rcv() return null causes NPE in
   AbstractBayeux.PublishHandler.publish
 + COMETD-59 AcknowledgeExtension does not handle null channel in Message
 + COMETD-62 Delay add listeners until after client construction
 + JSON parses NaN as null
 + Remove references to old content in HttpClient client tests for www.sun.com
 + Updated JSP to 2.1.v20091210

jetty-7.0.2.RC0
 + 290765 Reset input for HttpExchange retry.
 + 292799 WebAppDeployer - start a started context?
 + 292800 ContextDeployer - recursive setting is undone by FilenameFilter
 + 294799 when configuring a webapp, don't look for WEB-INF/jetty6-web.xml
 + 296569 removeLifeCycleListener() has no effect
 + 296765 JMX Connector Server and ShutdownThread
 + 297421 Hide server/system classes from WebAppClassLoader.getResources
 + 297783 Handle HEAD reponses in HttpClient
 + 298144 Unit test for jetty-client connecting to a server that uses Basic
   Auth
 + 298145 Reorganized test harness to separate the HTTP PUT and HTTP GET test
   URLs
 + 298234 Unit test for jetty-client handling different HTTP error codes
 + 298667 DeploymentManager uses ContextProvider and WebAppProvider
 + 299455 Enum support in JSONPojoConvertor
 + 300178 HttpClients opens too many connections that are immediately closed
 + 300733 Jars from lib/ext are not visible for my web application
 + 300933 AbstractConnector uses concurrent objects for stats
 + 301089 Improve statistics available in StatisticsHandler and
   AbstractConnector
 + 302018 Improve statistics available in AbstractSessionHandler
 + 302198 Rename HttpClient authorization classes to Authentication
 + 302244 invalid configuration boolean conversion in FormAuthenticator
 + 302246 redirect loop using form authenticator
 + 302556 CrossOriginFilter does not work correctly when
   Access-Control-Request-Headers header is not present
 + 302669 WebInfConfiguration.unpack() unpacks WEB-INF/* from a
   ResourceCollection, breaking JSP reloading with ResourceCollections
 + 303526 Added include cyphers
 + 304307 Handle ;jsessionid in FROM Auth
 + 304532 Skip some tests on IBM JVMs until resolved
 + 304658 Inconsistent Expires date format in Set-Cookie headers with maxAge=0
 + 304698 org.eclipse.jetty.http.HttpFields$DateGenerator.formatCookieDate()
   uses wrong (?) date format
 + 304781 Reset HttpExchange timeout on slow request content.
 + 304801 SSL connections FULL fix
 + 305997 Coalesce buffers in ChannelEndPoint.flush()
 + 306028 Enable TCP_NODELAY by default in client connectors
 + 306330 Flush filter chain cache after Invoker servlet
 + 306331 Session manager is kept after call to doScope
 + JETTY-776 Make new session-tests module to concentrate all reusable session
   clustering test code
 + JETTY-910 Allow request listeners to access session
 + JETTY-983 Range handling cleanup
 + JETTY-1133 Handle multiple URL ; parameters
 + JETTY-1151 JETTY-1098 allow UTF-8 with 0 carry bits
 + JETTY-1153 System property for UrlEncoded charset
 + JETTY-1155 HttpConnection.close notifies HttpExchange
 + JETTY-1156 SSL blocking close with JVM Bug busy key fix
 + JETTY-1157 Don't hold array passed in write(byte[])
 + JETTY-1163 AJP13 forces 8859-1 encoding
 + JETTY-1174 Close rather than finish Gzipstreams to avoid JVM leak
 + JETTY-1177 Allow error handler to set cacheControl
 + JETTY-1179 Persistant session tables created on MySQL use wrong datatype
 + JETTY-1184 shrink thread pool even with frequent small jobs
 + JETTY-1192 Fixed Digested POST
 + JETTY-1199 FindBugs cleanups
 + Added IPAccessHandler
 + COMETD-46 reset ContentExchange response content on resend
 + JSON parses NaN as null
 + Updated Servlet3Continuation to final 3.0.20100224

jetty-8.0.0.M0 - 28 February 2010
 + Merged 7.0.1.v20091116
 + Updated servlet 3.0 spec 20100224
 + Updated to cometd 1.0.1

jetty-7.0.1.v20091125 - 25 November 2009
 + 274251 DefaultServlet supports exact match mode.
 + 288401 HttpExchange.cancel() Method Unimplemented
 + 289027 deobfuscate HttpClient SSL passwords
 + 289265 Test harness for async input
 + 289959 Improved ContextDeployer configuration
 + 289960 start.jar assumes command line args are configs
 + 291019 Fix default DEBUG option; "-D.DEBUG=true" now works
 + 291340 Race condition in onException() notifications
 + 291543 make bin/*.sh scripts executable in distribution
 + 291589 Update jetty-rewrite demo
 + 292546 Proactively enforce HttpClient idle timeout
 + 292642 Fix errors in embedded Jetty examples
 + 292825 Continuations ISE rather than ignore bad transitions
 + 293222 Improved StatisticsHandler for async
 + 293506 Unable to use jconsole with Jetty when running with security manager
 + 293557 Add "jad" mime mapping
 + 294154 Patched jetty-osgi
 + 294224 HttpClient timeout setting has no effect when connecting to host
 + 294345 Support for HTTP/301 + HTTP/302 response codes
 + 294563 Initial websocket implementation
 + 295421 Cannot reset() a newly created HttpExchange: IllegalStateException 0
   => 0
 + 295562 CrossOriginFilter does not work with default values in Chrome and
   Safari
 + JETTY-937 More JVM bug work arounds. Insert pause if all else fails
 + JETTY-983 Send content-length with multipart ranges
 + JETTY-1114 unsynchronised WebAppClassloader.getResource(String)
 + JETTY-1121 Merge Multipart query parameters
 + JETTY-1122 Handle multi-byte utf that causes buffer overflow
 + JETTY-1125 TransparentProxy incorrectly configured for test webapp
 + JETTY-1129 Filter control characters out of StdErrLog
 + JETTY-1135 Handle connection closed before accepted during JVM bug work
   around
 + JETTY-1144 fixed multi-byte character overflow
 + JETTY-1148 Reset partially read request reader.
 + COMETD-34 Support Baeyux MBean
 + CQ-3581 jetty OSGi contribution
 + CVE-2009-3555 Prevent SSL renegotiate for SSL vulnerability
 + Fixed client abort asocciation
 + Fixed XSS issue in CookieDump demo servlet.
 + Improved start.jar usage text for properties
 + Moved centralized logging and verifier back to sandbox
 + Promoted Jetty Centralized Logging from Sandbox
 + Promoted Jetty WebApp Verifier from Sandbox
 + Refactored continuation test harnessess

jetty-7.0.0.v20091005 - 05 October 2009
 + 291340 Race condition in onException() notifications

jetty-6.1.21 - 22 September 2009
 + 282543 HttpClient SSL buffer size fix
 + 288055 fix jetty-client for failed listener state machine
 + 288153 reset exchange when resending
 + 288182 PUT request fails during retry
 + JETTY-719 Document state machine of jetty http client
 + JETTY-933 State == HEADER in client
 + JETTY-936 Improved servlet matching and optimized
 + JETTY-1038 ChannelId.isParentOf returns the wrong result
 + JETTY-1061 Catch exceptions from cometd listeners
 + JETTY-1072 maven plugin handles context path not as documented
 + JETTY-1080 modified previous fix for windows
 + JETTY-1084 HEAD command not setting content-type in response under certain
   circumstances
 + JETTY-1090 resolve inifinte loop condition for webdav listener
 + JETTY-1092 MultiPartFilter can be pushed into infinite loop
 + JETTY-1093 Request.toString throws exception when size exceeds 4k
 + JETTY-1098 Default form encoding is UTF8
 + JETTY-1099 Improve cookie handling in BayeuxClient
 + JETTY-1100 extend setuid feature to allow setting max open file descriptors
 + JETTY-1102 Wrong usage of deliver() in private chat messages
 + JETTY-1108 SSL EOF detection
 + JETTY-1109 Improper handling of cookies in Terracotta tests
 + JETTY-1112 Response fails if header exceeds buffer size
 + JETTY-1113 IllegalStateException when adding servlet filters
   programmatically
 + JETTY-1114 Unsynchronize webapp classloader getResource
 + Fix DefaultServletTest for windows
 + Include tmp directory sweeper in build
 + Streamline jetty-jboss build, update sar to QueuedThreadPool
 + Update Jetty implementation of com.sun.net.httpserver.*

jetty-7.0.0.RC6 - 21 September 2009
 + 280723 Add non blocking statistics handler
 + 282543 HttpClient SSL buffer size fix
 + 283357 org.eclipse.jetty.server.HttpConnectionTest exceptions
 + 288055 jetty-client fails to resolve failed resolution attempts correctly
 + 288153 jetty-client resend doesn't reset exchange
 + 288182 PUT request fails during retry
 + 288466 LocalConnector is not thread safe
 + 288514 AbstractConnector does not handle InterruptedExceptions on shutdown
 + 288772 Failure to connect does not set status to EXCEPTED
 + 289146 formalize reload policy functionality
 + 289156 jetty-client: no longer throw runtime exception for bad authn details
 + 289221 HttpExchange does not timeout when using blocking connector
 + 289285 org.eclipse.jetty.continuation 7.0.0.RC5 imports the
   org.mortbay.util.ajax package
 + 289686 HttpExchange.setStatus() has too coarse synchronization
 + 289958 StatisticsServlet incorrectly adds StatisticsHandler
 + 289960 start.jar assumes command line args are configs
 + 290081 Eager consume LF after CR
 + 290761 HttpExchange isDone handles intercepted events.
 + JETTY-719 Document state machine of jetty http client
 + JETTY-780 CNFE during startup of webapp with spring-context >= 2.5.1
 + JETTY-936 274251 Improved servlet matching and optimized'
 + JETTY-1080 modify previous fix to work on windows
 + JETTY-1084 HEAD command not setting content-type in response under certain
   circumstances
 + JETTY-1086 Use UncheckedPrintWriter & cleaned up HttpStatus.Code usage
 + JETTY-1090 resolve potential infinite loop with webdav listener
 + JETTY-1092 MultiPartFilter can be pushed into infinite loop
 + JETTY-1093 Request.toString throws exception when size exceeds 4k
 + JETTY-1098 Default form encoding is UTF8
 + JETTY-1101 Updated servlet3 continuation constructor
 + JETTY-1105 Custom error pages aren't working
 + JETTY-1108 SSL EOF detection
 + JETTY-1112 Response fails if header exceeds buffer size
 + JETTY-1113 IllegalStateException when adding servlet filters
   programmatically
 + Copy VERSION.txt to distro
 + Fixed XSS issue in CookieDump demo servlet.
 + Remove printlns from jetty-plus
 + Tweak DefaultServletTest under windows

jetty-6.1.20 - 27 August 2009
 + 283513 Check endp.isOpen when blocking read
 + 283818 fixed merge of forward parameters
 + 285006 Fixed NPE in AbstractConnector during shutdown
 + 286535 ContentExchange status code
 + 286911 Clean out cache when recycling HTTP fields
 + JETTY-838 Don't log and throw
 + JETTY-874 Better error on full header.
 + JETTY-960 Support ldaps
 + JETTY-1046 maven-jetty-jspc-plugin keepSources takes affect only in
   packageRoot
 + JETTY-1057 XSS error page
 + JETTY-1065 Add RedirectRegexRule to provide match/replace/group redirect
   support
 + JETTY-1066 Send 400 error for request URI parse exceptions
 + JETTY-1068 Avoid busy flush of async SSL
 + JETTY-1069 Adjust Bayeux Java client backoff algorithm
 + JETTY-1070 Java Bayeux Client not sending /meta/disconnect on stop
 + JETTY-1074 JMX thread manipulation
 + JETTY-1077 HashSSORealm shares Principals between UserRealms
 + JETTY-1078 Automatic JSON Pojo Conversion
 + JETTY-1079 ResourceCollection.toString() can throw IllegalStateException
 + JETTY-1080 Ignore files that would be extracted outside the destination
   directory when unpacking WARs
 + JETTY-1081 Handle null content type in GzipFilter
 + JETTY-1084 Disable GzipFilter for HEAD requests
 + JETTY-1085 Allow url sessionID if cookie invalid
 + JETTY-1086 Added UncheckedPrintWriter to avoid ignored EOFs
 + JETTY-1087 Chunked SSL non blocking input
 + JETTY-1098 Upgrade jsp to SJSAS-9_1_1-B60F-07_Jan_2009
 + Added DebugHandler
 + Added getSubscriptions to cometd client
 + Clarified cometd interval timeout and allow per client intervals
 + COMETD-7 max latency config for lazy messages
 + Made unSubscribeAll public on cometd client
 + Removed clearing of queue in unSubscribeAll for cometd client
 + Update Main.main method to call setWar
 + Update test-jndi and test-annotation examples for atomikos 3.5.5

jetty-7.0.0.RC5 - 27 August 2009
 + 286911 Clean out cache when recycling HTTP fields
 + 287496 Use start.ini always and added --exec
 + 287632 FilterContinuations for blocking jetty6
 + JETTY-838 Don't log and throw
 + JETTY-874 Better header full warnings
 + JETTY-960 Support for ldaps
 + JETTY-1081 Handle null content type in GzipFilter
 + JETTY-1084 Disable GzipFilter for HEAD requests
 + JETTY-1085 Allow url sessionID if cookie invalid
 + JETTY-1086 Added UncheckedPrintWriter to avoid ignored EOFs
 + JETTY-1087 Chunked SSL non blocking input

jetty-6.1.19 - 01 July 2009
 + JETTY-799 shell script for jetty on cygwin
 + JETTY-863 Non blocking stats handler
 + JETTY-937 Further Improvements for sun JVM selector bugs
 + JETTY-970 BayeuxLoadGenerator latency handling
 + JETTY-1011 Grizzly uses queued thread pool
 + JETTY-1028 jetty:run plugin should check for the web.xml from the overlays
   if not found in src/main/webapp/WEB-INF/
 + JETTY-1029 Handle quoted cookie paths
 + JETTY-1031 Handle large pipeline
 + JETTY-1033 jetty-plus compiled with jdk1.5
 + JETTY-1034 Cookie parsing
 + JETTY-1037 reimplemented channel doRemove
 + JETTY-1040 jetty.client.HttpConnection does not handle non IOExceptions
 + JETTY-1042 Avoid cookie reuse on shared connection
 + JETTY-1044 add commons-daemon support as contrib/start-daemon module
 + JETTY-1045 Handle the case where request.PathInfo() should be "/*"
 + JETTY-1046 maven-jetty-jspc-plugin keepSources takes affect only in
   packageRoot
 + JETTY-1047 Cometd client can grow cookie headers
 + JETTY-1048 Default servlet can handle partially filtered large static
   content
 + JETTY-1049 Improved transparent proxy usability
 + JETTY-1054 Avoid double deploys
 + JETTY-1055 Cookie quoting
 + JETTY-1057 Error page stack trace XSS
 + JETTY-1058 Handle trailing / with aliases on
 + JETTY-1062 Don't filter cometd message without data

jetty-7.0.0.RC4 - 18 August 2009
 + 279820 Fixed HotSwapHandler
 + 285891 SessionAuthentication is serializable
 + 286185 Implement ability for JSON implementation to automatically register
   convertors
 + 286535 ContentExchange status code
 + JETTY-1057 XSS error page
 + JETTY-1079 ResourceCollection.toString
 + JETTY-1080 Ignore files that would be extracted outside the destination
   directory when unpacking WARs
 + Added discoverable start options

jetty-7.0.0.RC3 - 07 August 2009
 + 277403 remove system properties
 + 282447 concurrent destinations in HttpClient
 + 283172 fix Windows build, broken on directory creation with the
   DefaultServlet
 + 283375 additional error-checking on SSL connector passwords to prevent NPE
 + 283513 Check endp.isOpen when blocking read
 + 285697 extract parameters if dispatch has query
 + JETTY-1074 JMX thread manipulation
 + Improved deferred authentication handling

jetty-7.0.0.RC2 - 29 June 2009
 + 283375 improved extensibility of SSL connectors
 + 283818 fixed merge of forward parameters
 + 283844 Webapp / TLD errors are not clear
 + 284475 update jetty.sh for new OPTIONS syntax
 + 284510 Enhance jetty-start for diagnosis and unit testing
 + 284981 Implement a cross-origin filter
 + 285006 fix AbstractConnector NPE during shutdown.
 + Added DebugHandler
 + Added JavaUtilLog for Jetty logging to java.util.logging framework
 + backport jetty-8 annotation parsing to jetty-7
 + Disassociate method on IdentityService
 + Improved handling of overlays and resourceCollections

jetty-7.0.0.RC1 - 15 June 2009
 + 283344 Startup on windows is broken
 + JETTY-1066 283357 400 response for bad URIs
 + JETTY-1068 Avoid busy flush of async SSL

jetty-7.0.0.RC0 - 08 June 2009
 + 271535 Adding integration tests, and enabling RFC2616 tests
 + 280843 Buffer pool uses isHeader
 + 281287 Handle date headers before 1 Jan 1970
 + 282807 Better handling of 100 continues if response committed.
 + JETTY-967 create standalone build for PKCS12Import at codehaus
 + JETTY-1056 update jetty-ant module for Jetty 7 at codehaus trunk
 + JETTY-1058 Handle trailing / with aliases

jetty-7.0.0.M4 - 01 June 2009
 + 281059 NPE in QTP with debug on
 + JETTY-799 shell script for jetty on cygwin
 + JETTY-1031 Handle large pipeline
 + JETTY-1034 Cookie parsing
 + JETTY-1042 Prevent cookie leak between shared connection
 + JETTY-1048 Fix for large partially filtered static content
 + JETTY-1049 Improved transparent proxy usability
 + JETTY-1054 Avoid double deploys
 + JETTY-1055 Cookie quoting
 + JETTY-1057 Error page stack trace XSS

jetty-7.0.0.M3 - 20 June 2009
 + 274251 Allow dispatch to welcome files that are servlets (configurable)
 + 276545 Quoted cookie paths
 + 277403 Cleanup system property usage.
 + 277798 Denial of Service Filter
 + 279725 Support 100 and 102 expectations
 + 280707 client.HttpConnection does not catch and handle non-IOExceptions
 + 281470 Handle the case where request.PathInfo() should be "/*"
 + Added ContinuationThrowable
 + added WebAppContext.setConfigurationDiscovered for servlet 3.0 features
 + fixed race with expired async listeners
 + Numerous cleanups from static code analysis
 + Portable continuations for jetty6 and servlet3
 + Refactored AbstractBuffers to HttpBuffers for performance
 + refactored configuration mechanism
 + Refactored continuations to only support response wrapping

jetty-7.0.0.M2 - 18 May 2009
 + 273767 Update to use geronimo annotations spec 1.1.1
 + 275396 Added ScopedHandler to set servlet scope before security handler
 + JETTY-937 Work around Sun JVM bugs
 + JETTY-941 Linux chkconfig hint
 + JETTY-959 CGI servlet doesn't kill the CGI in case the client disconnects
 + JETTY-980 Fixed ResourceHandler ? handling, and bad URI creation in listings
 + JETTY-996 Make start-stop-daemon optional
 + JETTY-1003 java.lang.IllegalArgumentException: timeout can't be negative
 + JETTY-1004 CERT VU#402580 Canonical path handling includes ? in path segment
 + JETTY-1013 MySql Error with JDBCUserRealm
 + JETTY-1014 Enable start-stop-daemon by default on jetty.sh
   (START_STOP_DAEMON=1)
 + JETTY-1015 Reduce BayeuxClient and HttpClient lock contention
 + JETTY-1020 ZipException in org.mortbay.jetty.webapp.TagLibConfiguration
   prevents all contexts from being loaded

jetty-6.1.18 - 16 May 2009
 + JETTY-937 Improved work around sun JVM selector bugs
 + JETTY-1004 CERT VU#402580 Canonical path handling includes ? in path segment
 + JETTY-1008 ContinuationBayeux destroy is called
 + JETTY-1013 MySql Error with JDBCUserRealm
 + JETTY-1014 Enable start-stop-daemon by default on jetty.sh
   (START_STOP_DAEMON=1)
 + JETTY-1015 Reduce BayeuxClient and HttpClient lock contention
 + JETTY-1017 HttpDestination has too coarse locking
 + JETTY-1018 Denial of Service Filter
 + JETTY-1020 ZipException in org.mortbay.jetty.webapp.TagLibConfiguration
   prevents all contexts from being loaded
 + JETTY-1022 Removed several 1.5isms

jetty-5.1.15 - 18 May 2009
 + JETTY-418 synchronized load class
 + JETTY-1004 CERT VU402580 Canonical path handling includes ? in path segment
 + Fixes for CERT438616-CERT237888-CERT21284

jetty-6.1.17 - 30 April 2009
 + JETTY-936 Make optional dispatching to welcome files as servlets
 + JETTY-937 Work around sun JVM selector bugs
 + JETTY-941 Linux chkconfig hint
 + JETTY-957 Reduce hardcoded versions
 + JETTY-980 Security / Directory Listing XSS present
 + JETTY-982 Make test-jaas-webapp run with jetty:run
 + JETTY-983 Default Servlet sets accept-ranges for cached/gzipped content
 + JETTY-985 Allow listeners to implement both interfaces
 + JETTY-988 X-Forwarded-Host has precedence over X-Forwarded-Server
 + JETTY-989 GzipFilter handles addHeader
 + JETTY-990 Async HttpClient connect
 + JETTY-992 URIUtil.encodePath encodes markup characters
 + JETTY-996 Make start-stop-daemon optional
 + JETTY-997 Remove jpackage-utils dependency on rpm install
 + JETTY-1000 Avoided needless 1.5 dependency
 + JETTY-1002 cometd-api to 1.0.beta8
 + JETTY-1003 java.lang.IllegalArgumentException: timeout can't be negative
 + JETTY-1004 CERT VU#402580 Canonical path handling includes ? in path segment
 + JETTY-1006 Resume meta connect on all XD messages

jetty-7.0.0.M1 - 22 April 2009
 + 271258 FORM Authentication dispatch handling avoids caching
 + 271536 Add support to IO for quietly closing Readers / Writers
 + 273011 JETTY-980 JETTY-992 Security / Directory Listing XSS present
 + 273101 Fix DefaultServletTest XSS test case
 + 273153 Test for Nested references in DispatchServlet
 + JETTY-695 Handler dump
 + JETTY-983 DefaultServlet generates accept-ranges for cached/gzip content
 + Initial support for LoginService.logout
 + Removed HTTPConnection specifics from connection dispatching
 + Reworked authentication for deferred authentication
 + Reworked JMX for new layout

jetty-6.1.16 - 01 April 2009
 + JETTY-702 Create "jetty-tasks.xml" for the Ant plugin
 + JETTY-899 Standardize location for configuration files which go into etc
 + JETTY-936 Allow dispatch to welcome files that are servlets
 + JETTY-944 Lazy messages don't prevent long polls waiting
 + JETTY-946 Redeploys with maven jetty plugin of webapps with overlays don't
   work
 + JETTY-947 Exception stops terracotta session scavenger
 + JETTY-948 ConcurrentModificationException in TerracottaSessionManager
   scavenger
 + JETTY-949 Move cometd source to cometd.org project
 + JETTY-953 SSL keystore file input stream is not being closed directly
 + JETTY-956 SslSelectChannelConnector - password should be the default value
   of keyPassword if not specified
 + JETTY-959 CGI servlet doesn't kill the CGI in case the client disconnects
 + JETTY-964 Typo in Jetty 6.1.15 Manifest - Bundle-RequiredExcutionEnvironment
 + JETTY-972 Move cometd code back from cometd.org project (temporarily)
 + JETTY-973 Deliver same message to a collection of cometd Clients

jetty-7.0.0.M0 - 27 March 2009
 + JETTY-496 Support inetd/xinetd through use of System.inheritedChannel()
 + JETTY-540 Merged 3.0 Public Review changes
 + JETTY-567 Delay in initial TLS Handshake With FireFox 3 beta5 and
   SslSelectChannelConnector
 + JETTY-600 Automated tests of WADI integration + upgrade to WADI 2.0
 + JETTY-691 System.getProperty() calls ... wrap them in doPrivileged
 + JETTY-713 Expose additional AbstractConnector methods via MBean
 + JETTY-731 Completed DeliverListener for cometd
 + JETTY-748 RandomAccessFileBuffer for hadoop optimization
 + JETTY-749 Improved ArrayQueue
 + JETTY-765 ensure stop mojo works for all execution phases
 + JETTY-774 Improved caching of mime types with charsets
 + JETTY-775 AbstractSessionTest remove timing related test
 + JETTY-778 handle granular windows timer in lifecycle test
 + JETTY-779 Fixed line feed in request log
 + JETTY-781 Add "mvn jetty:deploy-war" for deploying a pre-assembled war
 + JETTY-782 Implement interval advice for BayeuxClient
 + JETTY-783 Update jetty self-signed certificate
 + JETTY-784 TerracottaSessionManager leaks sessions scavenged in other nodes
 + JETTY-786 Allow DataSourceUserRealm to create tables
 + JETTY-787 Handle MSIE7 mixed encoding
 + JETTY-788 Fix jotm for scoped jndi naming
 + JETTY-790 WaitingContinuations can change mutex if not pending
 + JETTY-792 TerracottaSessionManager does not unlock new session with
   requested id
 + JETTY-793 Fixed DataCache millisecond rounding
 + JETTY-794 WADI integration tests fail intermittently.
 + JETTY-795 NullPointerException in SocketConnector.java
 + JETTY-801 Bring back 2 arg EnvEntry constructor
 + JETTY-802 Modify the default error pages to make association with Jetty
   clearer
 + JETTY-804 HttpClient timeout does not always work
 + JETTY-805 Fix jetty-jaas.xml for new UserRealm package
 + JETTY-806 Timeout related Deadlocks in HTTP Client
 + JETTY-807 HttpTester to handle charsets
 + JETTY-808 cometd client demo run.sh
 + JETTY-809 Need a way to customize WEB-INF/lib file extensions that are added
   to the classpath
 + JETTY-811 Allow configuration of system properties for the maven plugin
   using a file
 + JETTY-813 Simplify NCSARequestLog.java
 + JETTY-814 Add org.eclipse.jetty.client.Address.toString()
 + JETTY-816 Implement reconnect on java bayeux client
 + JETTY-817 Aborted SSL connections may cause jetty to hang with full cpu
 + JETTY-818 Support javax.servlet.request.ssl_session_id
 + JETTY-821 Allow lazy loading of persistent sessions
 + JETTY-822 Commit when autocommit=true causes error with mysql
 + JETTY-823 Extend start.config profiles
 + JETTY-824 Access to inbound byte statistics
 + JETTY-825 URL decoding of spaces (+) fails for encoding not utf8
 + JETTY-830 Add ability to reserve connections on http client
 + JETTY-831 Add ability to stop java bayeux client
 + JETTY-832 More UrlDecoded handling in relation to JETTY-825
 + JETTY-834 Configure DTD does not allow <Map> children
 + JETTY-837 Response headers set via filter are ignored for static resources
 + JETTY-840 add default mime types to *.htc and *.pps
 + JETTY-841 Duplicate messages when sending private message to yourself with
   cometd chat demo
 + JETTY-842 NPE in jetty client when no path component
 + JETTY-843 META-INF/MANIFEST.MF is not present in unpacked webapp
 + JETTY-844 Replace reflection with direct invocation in Slf4jLog
 + JETTY-848 Temporary folder not fully cleanup after stop (via Sweeper)
 + JETTY-854 JNDI scope does not work with applications in a .war
 + JETTY-859 MultiPartFilter ignores the query string parameters
 + JETTY-861 switched buffer pools to ThreadLocal implementation
 + JETTY-862 EncodedHttpURI ignores given encoding in constructor
 + JETTY-866 jetty-client test case fix
 + JETTY-869 NCSARequestLog locale config
 + JETTY-870 NullPointerException in Response when performing redirect to wrong
   relative URL
 + JETTY-871 jetty-client expires() NPE race condition fixed
 + JETTY-876 Added new BlockingArrayQueue and new QueuedThreadPool
 + JETTY-890 merge jaspi branch to trunk
 + JETTY-894 Add android .apk to mime types
 + JETTY-897 Remove swing dependency in GzipFilter
 + JETTY-898 Allow jetty debs to start with custom java args provided by users
 + JETTY-899 Standardize location and build process for configuration files
   which go into etc
 + JETTY-909 Update useragents cache
 + JETTY-917 Change for JETTY-811 breaks systemProperties config parameter in
   maven-jetty-plugin
 + JETTY-922 Fixed NPE on getRemoteHost when socket closed
 + JETTY-923 Client supports attributes
 + JETTY-926 default location for generatedClasses of jspc plugin is incorrect
 + JETTY-938 Deadlock in the TerracottaSessionManager
 + JETTY-939 NPE in AbstractConfiguration.callPreDestroyCallbacks
 + JETTY-946 Redeploys with maven jetty plugin of webapps with overlays don't
   work
 + JETTY-950 Fix double-printing of request URI in request log
 + JETTY-953 SSL keystore file input stream is not being closed directly
 + JETTY-956 SslSelectChannelConnector - password should be the default value
   of keyPassword if not specified
 + moved to org.eclipse packages
 + simplified HandlerContainer API

jetty-6.1.15 - 04 March 2009
 + JETTY-923 BayeuxClient uses message pools to reduce memory footprint
 + JETTY-924 Improved BayeuxClient disconnect handling
 + JETTY-925 Lazy bayeux messages
 + JETTY-926 default location for generatedClasses of jspc plugin is incorrect
 + JETTY-931 Fix issue with jetty-rewrite.xml
 + JETTY-934 fixed stop/start of Bayeux Client
 + JETTY-938 Deadlock in the TerracottaSessionManager
 + JETTY-939 NPE in AbstractConfiguration.callPreDestroyCallbacks

jetty-6.1.15 - 02 March 2009
 + JETTY-923 BayeuxClient uses message pools to reduce memory footprint
 + JETTY-924 Improved BayeuxClient disconnect handling
 + JETTY-925 Lazy bayeux messages
 + JETTY-926 default location for generatedClasses of jspc plugin is incorrect

jetty-6.1.15.rc4 - 19 February 2009
 + JETTY-496 Support inetd/xinetd through use of System.inheritedChannel()
 + JETTY-713 Expose additional AbstractConnector methods via MBean
 + JETTY-749 Improved ack extension
 + JETTY-802 Modify the default error pages to make association with Jetty
   clearer
 + JETTY-811 Allow configuration of system properties for the maven plugin
   using a file
 + JETTY-815 Add comet support to jQuery javascript library
 + JETTY-840 add default mime types to *.htc and *.pps
 + JETTY-848 Temporary folder not fully cleanup after stop (via Sweeper)
 + JETTY-869 NCSARequestLog locale config
 + JETTY-870 NullPointerException in Response when performing redirect to wrong
   relative URL
 + JETTY-872 Handshake handler calls wrong extension callback
 + JETTY-878 Removed printStackTrace from WaitingContinuation
 + JETTY-879 Support extra properties in jQuery comet implementation
 + JETTY-882 ChannelBayeuxListener called too many times
 + JETTY-884 Use hashcode for threadpool ID
 + JETTY-887 Split configuration and handshaking in jquery comet
 + JETTY-888 Fix abort in case of multiple outstanding connections
 + JETTY-894 Add android .apk to mime types
 + JETTY-898 Allow jetty debs to start with custom java args provided by users
 + JETTY-909 Update useragents cache

jetty-6.1.15.rc3 - 28 January 2009
 + JETTY-691 System.getProperty() calls ... wrap them in doPrivileged
 + JETTY-844 Replace reflection with direct invocation in Slf4jLog
 + JETTY-861 switched buffer pools to ThreadLocal implementation
 + JETTY-866 jetty-client test case fix

jetty-6.1.15.rc2 - 23 January 2009
 + JETTY-567 Delay in initial TLS Handshake With FireFox 3 beta5 and
   SslSelectChannelConnector
 + adjustment to jetty-client assembly packaging

jetty-6.1.15.pre0 - 20 January 2009
 + JETTY-600 Automated tests of WADI integration + upgrade to WADI 2.0
 + JETTY-749 Reliable message delivery
 + JETTY-781 Add "mvn jetty:deploy-war" for deploying a pre-assembled war
 + JETTY-794 WADI integration tests fail intermittently.
 + JETTY-795 NullPointerException in SocketConnector.java
 + JETTY-798 Jboss session manager incompatible with LifeCycle.Listener
 + JETTY-801 Bring back 2 arg EnvEntry constructor
 + JETTY-802 Modify the default error pages to make association with Jetty very
   clear
 + JETTY-804 HttpClient timeout does not always work
 + JETTY-806 Timeout related Deadlocks in HTTP Client
 + JETTY-807 HttpTester to handle charsets
 + JETTY-808 cometd client demo run.sh
 + JETTY-809 Need a way to customize WEB-INF/lib file extensions that are added
   to the classpath
 + JETTY-814 Add org.eclipse.jetty.client.Address.toString()
 + JETTY-816 Implement reconnect on java bayeux client
 + JETTY-817 Aborted SSL connections may cause jetty to hang with full cpu
 + JETTY-819 Jetty Plus no more jre 1.4
 + JETTY-821 Allow lazy loading of persistent sessions
 + JETTY-824 Access to inbound byte statistics
 + JETTY-825 URL decoding of spaces (+) fails for encoding not utf8
 + JETTY-827 Externalize servlet api
 + JETTY-830 Add ability to reserve connections on http client
 + JETTY-831 Add ability to stop java bayeux client
 + JETTY-832 More UrlDecoded handling in relation to JETTY-825
 + JETTY-833 Update debian and rpm packages for new jsp-2.1-glassfish jars and
   servlet-api jar
 + JETTY-834 Configure DTD does not allow <Map> children
 + JETTY-837 Response headers set via filter are ignored for static resources
 + JETTY-841 Duplicate messages when sending private message to yourself with
   cometd chat demo
 + JETTY-842 NPE in jetty client when no path component
 + JETTY-843 META-INF/MANIFEST.MF is not present in unpacked webapp
 + JETTY-852 Ensure handshake and connect retried on failure for jquery-cometd
 + JETTY-854 JNDI scope does not work with applications in a .war
 + JETTY-855 jetty-client uber assembly support
 + JETTY-858 ContentExchange provides bytes
 + JETTY-859 MultiPartFilter ignores the query string parameters
 + JETTY-862 EncodedHttpURI ignores given encoding in constructor

jetty-6.1.14 - 14 November 2008
 + JETTY-630 jetty6-plus rpm is missing the jetty6-plus jar
 + JETTY-748 Reduced flushing of large content
 + JETTY-765 ensure stop mojo works for all execution phases
 + JETTY-777 include util5 on the jetty debs
 + JETTY-778 handle granular windows timer in lifecycle test
 + JETTY-779 Fixed line feed in request log
 + JETTY-782 Implement interval advice for BayeuxClient
 + JETTY-783 Update jetty self-signed certificate
 + JETTY-784 TerracottaSessionManager leaks sessions scavenged in other nodes
 + JETTY-787 Handle MSIE7 mixed encoding
 + JETTY-788 Fix jotm for new scoped jndi
 + JETTY-790 WaitingContinuations can change mutex if not pending
 + JETTY-791 Ensure jdk1.4 compatibility for jetty-6
 + JETTY-792 TerracottaSessionManager does not unlock new session with
   requested id
 + JETTY-793 Fixed DataCache millisecond rounding

jetty-6.1.12 - 04 November 2008
 + JETTY-731 Completed DeliverListener for cometd
 + JETTY-772 Increased default threadpool size to 250
 + JETTY-774 Cached text/json content type
 + JETTY-775 fix port of openspaces to jetty-6

jetty-7.0.0.pre5 - 30 October 2008
 + JETTY-766 Fix npe
 + JETTY-767 Fixed SSL Client no progress handshake bug
 + JETTY-768 Remove EnvEntry overloaded constructors
 + JETTY-769 jquery example error
 + JETTY-771 Ensure NamingEntryUtil is jdk1.4 compliant
 + JETTY-772 Increased default threadpool size to 250

jetty-6.1.12.rc5 - 30 October 2008
 + JETTY-703 maxStopTimeMs added to QueuedThreadPool
 + JETTY-762 improved QueuedThreadPool idle death handling
 + JETTY-763 Fixed AJP13 constructor
 + JETTY-766 Ensure SystemProperties set early on jetty-maven-plugin
 + JETTY-767 Fixed SSL Client no progress handshake bug
 + JETTY-768 Remove EnvEntry overloaded constructors
 + JETTY-771 Ensure NamingEntryUtil jdk1.4 compliant

jetty-7.0.0.pre4 - 28 October 2008
 + JETTY-241 Support for web application overlays in rapid application
   development (jetty:run)
 + JETTY-319 improved passing of exception when webapp unavailable
 + JETTY-331 SecureRandom hangs on systems with low entropy (connectors slow to
   start)
 + JETTY-591 No server classes for jetty-web.xml
 + JETTY-604 AbstractSession.setSessionURL
 + JETTY-670 $JETTY_HOME/bin/jetty.sh not worked in Solaris, because of
   /usr/bin/which has no error-code
 + JETTY-676 ResourceHandler doesn't support HTTP HEAD requests
 + JETTY-677 GWT serialization issue
 + JETTY-680 Can't configure the ResourceCollection with maven
 + JETTY-681 JETTY-692 MultiPartFilter is slow for file uploads
 + JETTY-682 Added listeners and queue methods to cometd
 + JETTY-686 LifeCycle.Listener
 + JETTY-687 Issue with servlet-mapping in dynamic servlet invoker
 + JETTY-688 Cookie causes NumberFormatException
 + JETTY-689 processing of non-servlet related annotations
 + JETTY-690 Updated XBean dependencies to XBean version 3.4.3 and Spring
   2.0.5.
 + JETTY-696 jetty.sh restart not working
 + JETTY-698 org.eclipse.resource.JarResource.extract does not close
   JarInputStream jin
 + JETTY-699 Optimized cometd sending of 1 message to many many clients
 + JETTY-700 unit test for unread request data
 + JETTY-703 maxStopTimeMs added to QueuedThreadPool
 + JETTY-708 allow 3 scopes for jndi resources: jvm, server or webapp
 + JETTY-709 Jetty plugin's WebAppConfig configured properties gets overridden
   by AbstractJettyRunMojo even when already set
 + JETTY-710 Worked around poor implementation of File.toURL()
 + JETTY-711 DataSourceUserRealm implementation
 + JETTY-712 HttpClient does not handle request complete after response
   complete
 + JETTY-715 AJP Key size as Integer
 + JETTY-716 Fixed NPE on empty cometd message
 + JETTY-718 during ssl unwrap, return true if some bytes were read, even if
   underflow
 + JETTY-720 fix HttpExchange.waitForStatus
 + JETTY-721 Support wildcard in VirtualHosts configuration
 + JETTY-723 jetty.sh does not check if TMP already is set
 + JETTY-724 better handle EBCDIC default JVM encoding
 + JETTY-728 Improve Terracotta integration and performances
 + JETTY-730 Set SAX parse features to defaults
 + JETTY-731 DeliverListener for cometd
 + JETTY-732 Case Sensitive Basic Authentication Response Header
   Implementations
 + JETTY-733 Expose ssl connectors with xbean
 + JETTY-735 Wrong default jndi name on DataSourceUserRealm
 + JETTY-736 Client Specific cometd advice
 + JETTY-737 refactored jetty.jar into jetty, xml, security, ssl, webapp and
   deploy jars
 + JETTY-738 If jetty.sh finds a pid file is does not check to see if a process
   with that pid is still running
 + JETTY-739 Race in QueuedThreadPool
 + JETTY-741 HttpClient connects slowly due to reverse address lookup by
   InetAddress.getHostName()
 + JETTY-742 Private messages in cometd chat demo
 + JETTY-747 Handle HttpClient exceptions better
 + JETTY-755 Optimized HttpParser and buffers for few busy connections
 + JETTY-757 Unhide JAAS classes
 + JETTY-758 Update JSP to glassfish tag SJSAS-9_1_1-B51-18_Sept_2008
 + JETTY-759 Fixed JSON small negative real numbers
 + JETTY-760 Handle wildcard VirtualHost and normalize hostname in
   ContextHandlerCollection
 + JETTY-762 improved QueuedThreadPool idle death handling
 + JETTY-763 Fixed AJP13 constructor
 + JETTY-766 Ensure SystemProperties set early on jetty-maven-plugin

jetty-6.1.12.rc4 - 21 October 2008
 + JETTY-319 improved passing of exception when webapp unavailable
 + JETTY-729 Backport Terracotta integration to Jetty6.1 branch
 + JETTY-744 Backport of JETTY-741: HttpClient connects slowly due to reverse
   address lookup by InetAddress.getHostName()
 + JETTY-747 Handle exceptions better in HttpClient
 + JETTY-755 Optimized HttpParser and buffers for few busy connections
 + JETTY-758 Update JSP 2.1 to glassfish tag SJSAS-9_1_1-B51-18_Sept_2008
 + JETTY-759 Fixed JSON small negative real numbers
 + JETTY-760 Handle wildcard VirtualHost and normalize hostname in
   ContextHandlerCollection

jetty-6.1.12.rc3 - 10 October 2008
 + JETTY-241 Support for web application overlays in rapid application
   development (jetty:run)
 + JETTY-686 LifeCycle.Listener
 + JETTY-715 AJP key size
 + JETTY-716 NPE for empty cometd message
 + JETTY-718 during ssl unwrap, return true if some bytes were read, even if
   underflow
 + JETTY-720 fix HttpExchange.waitForStatus
 + JETTY-721 Support wildcard in VirtualHosts configuration
 + JETTY-722 jndi related threadlocal not cleared after deploying webapp
 + JETTY-723 jetty.sh does not check if TMP already is set
 + JETTY-725 port JETTY-708 (jndi scoping) to jetty-6
 + JETTY-730 set SAX parser features to defaults
 + JETTY-731 DeliverListener for cometd
 + JETTY-732 Case Sensitive Basic Authentication Response Header
   Implementations
 + JETTY-736 Client Specific cometd advice
 + JETTY-738 If jetty.sh finds a pid file is does not check to see if a process
   with that pid is still running
 + JETTY-739 Race in QueuedThreadPool
 + JETTY-742 Private messages in cometd chat demo

jetty-6.1.12rc2 - 12 September 2008
 + JETTY-282 Support manually-triggered reloading
 + JETTY-331 SecureRandom hangs on systems with low entropy (connectors slow to
   startup)
 + JETTY-591 No server classes for jetty-web.xml
 + JETTY-670 $JETTY_HOME/bin/jetty.sh not worked in Solaris, because of
   /usr/bin/which has no error-code
 + JETTY-671 Configure DTD does not allow <Property> children
 + JETTY-672 Utf8StringBuffer doesn't properly handle null characters (char
   with byte value 0)
 + JETTY-676 ResourceHandler doesn't support HTTP HEAD requests
 + JETTY-677 GWT serialization issue
 + JETTY-680 Can't configure the ResourceCollection with maven
 + JETTY-681 JETTY-692 MultiPartFilter is slow for file uploads
 + JETTY-682 Added listeners and queue methods to cometd
 + JETTY-683 ResourceCollection works for jsp files but does not work for
   static resources under DefaultServlet
 + JETTY-687 Issue with servlet-mapping in dynamic servlet invoker
 + JETTY-688 Cookie causes NumberFormatException
 + JETTY-696 ./jetty.sh restart not working
 + JETTY-698 org.eclipse.resource.JarResource.extract does not close
   JarInputStream jin
 + JETTY-699 Optimize cometd sending of 1 message to many many clients
 + JETTY-709 Jetty plugin's WebAppConfig configured properties gets overridden
   by AbstractJettyRunMojo even when already set
 + JETTY-710 Worked around poor implementation of File.toURL()
 + JETTY-712 HttpClient does not handle request complete after response
   complete

jetty-7.0.0pre3 - 06 August 2008
 + JETTY-30 Externalize servlet-api to own project
 + JETTY-182 Support setting explicit system classpath for jasper
   Jsr199JavaCompiler
 + JETTY-319 Get unavailable exception and added startWithUnavailable option
 + JETTY-381 JETTY-622 Multiple Web Application Source Directory
 + JETTY-442 Accessors for mimeType on ResourceHandler
 + JETTY-502 forward of an include should hide include attributes
 + JETTY-562 RewriteHandler support for virtual hosts
 + JETTY-563 JETTY-482 OpenRemoteServiceServlet for GWT1.5M2+
 + JETTY-564 Consider optionally importing org.apache.jasper.servlet
 + JETTY-571 SelectChannelConnector throws Exception on close on Windows
 + JETTY-608 Suspend/Resume/Complete request listeners
 + JETTY-621 Improved LazyList javadoc
 + JETTY-626 Null protect reading the dtd resource from classloader
 + JETTY-628 Rewrite rule for rewriting scheme
 + JETTY-629 Don't hold timeout lock during expiry call.
 + JETTY-632 OSGi tags for Jetty client
 + JETTY-633 Default form encoding 8859_1 rather than utf-8
 + JETTY-635 Correctly merge request parameters when doing forward
 + JETTY-636 Separate lifeycle of jsp build
 + JETTY-637 empty date headers throw IllegalArgumentException
 + JETTY-641 JDBC Realm purge cache problem
 + JETTY-642 NPE in LdapLoginModule
 + JETTY-644 LdapLoginModule uses proper filters when searching
 + JETTY-645 Do not provide jetty-util to the webapps
 + JETTY-646 Should set Cache-Control header when sending errors to avoid
   caching
 + JETTY-647 suspended POSTs with binary data do too many resumes
 + JETTY-650 Parse "*" URI for HTTP OPTIONS request
 + JETTY-651 Release resources during destroy
 + JETTY-653 Upgrade jta api specs to more recent version
 + JETTY-654 Allow Cometd Bayeux object to be JMX manageable
 + JETTY-655 Support parsing application/x-www-form-urlencoded parameters via
   http PUT
 + JETTY-656 HttpClient defaults to async mode
 + JETTY-659 ContentExchange and missing headers in HttpClient
 + JETTY-663 AbstractDatabaseLoginModule handle not found UserInfo and userName
 + JETTY-665 Support merging class directories
 + JETTY-666 scanTargetPatterns override the values already being set by
   scanTarget
 + JETTY-667 HttpClient handles chunked content
 + JETTY-669 Http methods other than GET and POST should not have error page
   content
 + JETTY-671 Configure DTD does not allow <Property> children
 + JETTY-672 Utf8StringBuffer doesn't properly handle null characters (char
   with byte value 0)
 + JETTY-675 ServletContext.getRealPath("") returns null instead of returning
   the root dir of the webapp
 + Upgrade jsp 2.1 to SJSAS-9_1_02-B04-11_Apr_2008

jetty-6.1.12rc1 - 01 August 2008
 + JETTY-319 Get unavailable exception and added startWithUnavailable option
 + JETTY-381 JETTY-622 Multiple Web Application Source Directory
 + JETTY-442 Accessors for mimeType on ResourceHandler
 + JETTY-502 forward of an include should hide include attributes
 + JETTY-562 RewriteHandler support for virtual hosts
 + JETTY-563 GWT OpenRemoteServiceServlet GWT1.5M2+
 + JETTY-564 Consider optionally importing org.apache.jasper.servlet
 + JETTY-571 SelectChannelConnector throws Exception on close on Windows
 + JETTY-596 Proxy authorization support in HttpClient
 + JETTY-599 handle buffers consistently handle invalid index for poke
 + JETTY-603 Handle IPv6 in HttpURI
 + JETTY-605 Added optional threadpool to BayeuxService
 + JETTY-606 better writeTo impl for BIO
 + JETTY-607 Add GigaSpaces session clustering
 + JETTY-610 jetty.class.path not being interpreted
 + JETTY-613 website module now generates site-component for jetty-site
 + JETTY-614 scanner allocated hashmap on every scan
 + JETTY-623 ServletContext.getServerInfo() non compliant
 + JETTY-626 Null protect reading the dtd resource from classloader
 + JETTY-628 Rewrite rule for rewriting scheme
 + JETTY-629 Don't hold timeout lock during expiry call.
 + JETTY-632 OSGi tags for Jetty client
 + JETTY-633 Default form encoding 8859_1 rather than utf-8
 + JETTY-635 Correctly merge request parameters when doing forward
 + JETTY-637 empty date headers throw IllegalArgumentException
 + JETTY-641 JDBC Realm purge cache problem
 + JETTY-642 NPE in LdapLoginModule
 + JETTY-644 LdapLoginModule uses proper filters when searching
 + JETTY-646 Should set Cache-Control header when sending errors to avoid
   caching
 + JETTY-647 suspended POSTs with binary data do too many resumes
 + JETTY-650 Parse "*" URI for HTTP OPTIONS request
 + JETTY-651 Release resources during destroy
 + JETTY-654 Allow Cometd Bayeux object to be JMX manageable
 + JETTY-655 Support parsing application/x-www-form-urlencoded parameters via
   http PUT
 + JETTY-656 HttpClient defaults to async mode
 + JETTY-657 Backport jetty-7 sslengine
 + JETTY-658 backport latest HttpClient from jetty-7 to jetty-6
 + JETTY-659 ContentExchange and missing headers in HttpClient
 + JETTY-660 Backported QoSFilter
 + JETTY-663 AbstractDatabaseLoginModule handle not found UserInfo and userName
 + JETTY-665 Support merging class directories
 + JETTY-666 scanTargetPatterns override the values already being set by
   scanTarget
 + JETTY-667 HttpClient handles chunked content
 + JETTY-669 Http methods other than GET and POST should not have error page
   content
 + Upgrade jsp 2.1 to SJSAS-9_1_02-B04-11_Apr_2008

jetty-7.0.0pre2 - 30 June 2008
 + JETTY-336 413 error for header buffer full
 + JETTY-425 race in stopping SelectManager
 + JETTY-568 Avoid freeing DirectBuffers. New locking NIO ResourceCache.
 + JETTY-569 Stats for suspending requests
 + JETTY-572 Unique cometd client ID
 + JETTY-576 servlet dtds and xsds not being loaded locally
 + JETTY-578 OSGI Bundle-RequiredExcutionEnvironment set to J2SE-1.5
 + JETTY-579 OSGI resolved management and servlet.resources import error
 + JETTY-580 Fixed SSL shutdown
 + JETTY-581 ContextPath constructor
 + JETTY-582 final ISO_8859_1
 + JETTY-584 handle null contextPath
 + JETTY-587 persist sessions to database
 + JETTY-588 handle Retry in ServletException
 + JETTY-589 Added Statistics Servlet
 + JETTY-590 Digest auth domain for root context
 + JETTY-592 expired timeout callback without synchronization
 + JETTY-595 SessionHandler only deals with base request session
 + JETTY-596 proxy support in HttpClient
 + JETTY-598 Added more reliable cometd message flush option
 + JETTY-599 handle buffers consistently handle invalid index for poke
 + JETTY-603 Handle IPv6 in HttpURI
 + JETTY-605 Added optional threadpool to BayeuxService
 + JETTY-606 better writeTo impl for BIO
 + JETTY-607 Add GigaSpaces session clustering
 + JETTY-609 jetty-client improvements for http conversations
 + JETTY-610 jetty.class.path not being interpreted
 + JETTY-611 make general purpose jar scanning mechanism
 + JETTY-612 scan for web.xml fragments
 + JETTY-613 various distribution related changes
 + JETTY-614 scanner allocates hashmap on every iteration
 + JETTY-615 Replaced CDDL servlet.jar with Apache-2.0 licensed version
 + JETTY-623 ServletContext.getServerInfo() non compliant

jetty-6.1.11 - 06 June 2008
 + JETTY-336 413 error for full header buffer
 + JETTY-425 race in stopping SelectManager
 + JETTY-580 Fixed SSL shutdown
 + JETTY-581 ContextPath constructor
 + JETTY-582 final ISO_8859_1
 + JETTY-584 handle null contextPath
 + JETTY-588 handle Retry in ServletException
 + JETTY-590 Digest auth domain for root context
 + JETTY-592 expired timeout callback without synchronization
 + JETTY-595 SessionHandler only deals with base request session
 + JETTY-596 Proxy support in HttpClient
 + JETTY-598 Added more reliable cometd message flush option

jetty-6.1.10 - 20 May 2008
 + JETTY-440 allow file name patterns for jsp compilation for jspc plugin
 + JETTY-529 CNFE when deserializing Array from session resolved
 + JETTY-537 JSON handles Locales
 + JETTY-547 Shutdown SocketEndpoint output before close
 + JETTY-550 Reading 0 bytes corrupts ServletInputStream
 + JETTY-551 Upgraded to Wadi 2.0-M10
 + JETTY-556 Encode all URI fragments
 + JETTY-557 Allow ServletContext.setAttribute before start
 + JETTY-558 optional handling of X-Forwarded-For/Host/Server
 + JETTY-566 allow for non-blocking behavior in jetty maven plugin
 + JETTY-572 unique cometd client ID
 + JETTY-579 osgi fixes with management and servlet resources
 + Use QueuedThreadPool as default

jetty-7.0.0pre1 - 03 May 2008
 + JETTY-440 allow file name patterns for jsp compilation for jspc plugin
 + JETTY-529 CNFE when deserializing Array from session resolved
 + JETTY-558 optional handling of X-Forwarded-For/Host/Server
 + JETTY-559 ignore unsupported shutdownOutput
 + JETTY-566 allow for non-blocking behavior in jetty maven plugin
 + address osgi bundling issue relating to build resources
 + Allow annotations example to be built regularly, copy to contexts-available
 + Improved suspend examples
 + Make annotations example consistent with servlet 3.0
 + Refactor JNDI impl to simplify

jetty-7.0.0pre0 - 21 April 2008
 + JETTY-282 Support manually-triggered reloading by maven plugin
 + JETTY-341 100-Continues sent only after getInputStream called.
 + JETTY-386 backout fix and replaced with
   ContextHandler.setCompactPath(boolean)
 + JETTY-399 update OpenRemoteServiceServlet to gwt 1.4
 + JETTY-467 allow URL rewriting to be disabled.
 + JETTY-468 unique holder names for addServletWithMapping
 + JETTY-471 LDAP JAAS Realm
 + JETTY-474 Fixed case sensitivity issue with HttpFields
 + JETTY-475 AJP connector in RPMs
 + JETTY-486 Improved jetty.sh script
 + JETTY-487 Handle empty chunked request
 + JETTY-494 Client side session replication
 + JETTY-519 HttpClient does not recycle closed connection.
 + JETTY-522 Add build profile for macos for setuid
 + JETTY-523 Default servlet uses ServletContext.getResource
 + JETTY-524 Don't synchronize session event listener calls
 + JETTY-525 Fixed decoding for long strings
 + JETTY-526 Fixed MMBean fields on JMX MBeans
 + JETTY-528 Factor our cookie parsing to CookieCutter
 + JETTY-530 Improved JMX MBeanContainer lifecycle
 + JETTY-531 Optional expires on MovedContextHandler
 + JETTY-532 MBean properties for QueuedThreadPool
 + JETTY-535 Fixed Bayeux server side client memory leak
 + JETTY-537 JSON handles Locales
 + JETTY-538 test harness fix for windows
 + JETTY-540 Servlet-3.0 & java5 support (work in progress)
 + JETTY-543 Atomic batch get and put of files.
 + JETTY-545 Rewrite handler
 + JETTY-546 Webapp runner. All in one jar to run a webapps
 + JETTY-547 Shutdown SocketEndpoint output before close
 + JETTY-550 Reading 0 bytes corrupts ServletInputStream
 + JETTY-551 Wadi 2.0-M10
 + JETTY-553 Fixed customize override
 + JETTY-556 Encode all URI fragments
 + JETTY-557 Allow ServletContext.setAttribute before start
 + JETTY-560 Allow decoupling of jndi names in web.xml
 + Added option to dispatch to suspended requests.
 + BayeuxClient use a single connection for polling
 + Delay 100 continues until getInputStream
 + Ensure Jotm tx mgr can be found in jetty-env.xml
 + HttpClient supports pipelined request
 + Jetty-6.1.8 Changes
 + Make javax.servlet.jsp optional osgi import for jetty module
 + QueuedThreadPool default
 + Refactor of Continuation towards servlet 3.0 proposal
 + Renamed modules management and naming to jmx and jndi.
 + RetryRequest exception now extends ThreadDeath

jetty-6.1.9 - 26 March 2008
 + JETTY-399 update OpenRemoteServiceServlet to gwt 1.4
 + JETTY-471 LDAP JAAS Realm
 + JETTY-475 AJP connector in RPMs
 + JETTY-482 update to JETTY-399
 + JETTY-519 HttpClient does not recycle closed connection.
 + JETTY-522 Add build profile for macos for setuid
 + JETTY-525 Fixed decoding for long strings
 + JETTY-526 Fixed MMBean fields on JMX MBeans
 + JETTY-532 MBean properties for QueuedThreadPool
 + JETTY-535 Fixed Bayeux server side client memory leak
 + JETTY-538 test harness fix for windows
 + JETTY-541 Cometd per client timeouts
 + Ensure Jotm tx mgr can be found in jetty-env.xml
 + Make javax.servlet.jsp optional osgi import for jetty module

jetty-6.1.8 - 28 February 2008
 + JETTY-350 log ssl errors on SslSocketConnector
 + JETTY-417 JETTY_LOGS environment variable not queried by jetty.sh
 + JETTY-433 ContextDeployer constructor fails unnecessarily when using a
   security manager if jetty.home not set
 + JETTY-434 ContextDeployer scanning of sub-directories should be optional
 + JETTY-481 Handle empty Bayeux response
 + JETTY-489 Improve doco on the jetty.port property for plugin
 + JETTY-490 Fixed JSONEnumConvertor
 + JETTY-491 opendocument mime types
 + JETTY-492 Null pointer in HashSSORealm
 + JETTY-493 JSON handles BigDecimals
 + JETTY-498 Improved cookie parsing
 + JETTY-507 Fixed encoding from JETTY-388 and test case
 + JETTY-508 Extensible cometd handlers
 + JETTY-509 Fixed JSONP transport for changing callback names
 + JETTY-511 jetty.sh mishandled JETTY_HOME when launched from a relative path
 + JETTY-512 add slf4j as optional to manifest
 + JETTY-513 Terracotta session replication does not work when the initial page
   on each server does not set any attributes
 + JETTY-515 Timer is missing scavenging Task in HashSessionManager
 + Add "mvn jetty:stop"
 + Added BayeuxService
 + Added JSON.Convertor and non static JSON instances
 + Added QueuedThreadPool
 + add removeHandler(Handler) method to HandlerContainer interface
 + AJP handles bad mod_jk methods
 + Allow code ranges on ErrorPageErrorHandler
 + allow sessions to be periodically persisted to disk
 + Cookie support in BayeuxClient
 + Fixed JSON negative numbers
 + further Optimizations and improvements of Cometd
 + grizzly fixed for posts
 + Improved Bayeux API
 + Improved Cometd timeout handling
 + JSON unquotes /
 + Long cache for JSON
 + Optimizations and improvements of Cometd, more pooled objects
 + Optimized QuotedStringTokenizer.quote()
 + Remove duplicate commons-logging jars and include sslengine in jboss sar

jetty-6.1.7 - 22 December 2007
 + JETTY-386 CERT-553235 backout fix and replaced with
   ContextHandler.setCompactPath(boolean)
 + JETTY-467 allow URL rewriting to be disabled.
 + JETTY-468 unique holder names for addServletWithMapping
 + JETTY-474 Fixed case sensitivity issue with HttpFields
 + JETTY-486 Improved jetty.sh script
 + JETTY-487 Handle empty chunked request
 + Add "mvn jetty:stop"
 + Added BayeuxService
 + Added JSON.Convertor and non static JSON instances
 + allow sessions to be periodically persisted to disk
 + Cookie support in BayeuxClient
 + grizzly fixed for posts
 + jetty-6.1 branch created from 6.1.6 and r593 of jetty-contrib trunk
 + Optimizations and improvements of Cometd, more pooled objects
 + Update java5 patch

jetty-6.1.6 - 18 November 2007
 + JETTY-455 Optional cometd id
 + JETTY-459 Unable to deploy from Eclipse into the root context
 + JETTY-461 fixed cometd unknown channel
 + JETTY-464 typo in ErrorHandler
 + JETTY-465 System.exit() in constructor exception for MultiPartOutputStream
 + rudimentary debian packaging
 + updated grizzly connector to 1.6.1

jetty-6.1.6rc1 - 05 November 2007
 + JETTY-388 Handle utf-16 and other multibyte non-utf-8 form content.
 + JETTY-409 String params that denote files changed to File
 + JETTY-438 handle trailing . in vhosts
 + JETTY-439 Fixed 100 continues clash with Connection:close
 + JETTY-443 windows bug causes Acceptor thread to die
 + JETTY-445 removed test code
 + JETTY-448 added setReuseAddress on AbstractConnector
 + JETTY-450 Bad request for response sent to server
 + JETTY-451 Concurrent modification of session during invalidate
 + JETTY-452 CERT VU#237888 Dump Servlet - prevent cross site scripting
 + JETTY-453 updated Wadi to 2.0-M7
 + JETTY-454 handle exceptions with themselves as root cause
 + JETTY-456 allow null keystore for osX
 + JETTY-457 AJP certificate chains
 + Added configuration file for capturing stderr and stdout
 + CERT VU#38616 handle single quotes in cookie names.
 + Give bayeux timer name
 + Give Terracotta session scavenger a name
 + Housekeeping on poms
 + Improved JSON parsing from Readers
 + Jetty Eclipse Plugin 1.0.1: force copy of context file on redeploy
 + Moved some impl classes from jsp-api-2.1 to jsp-2.1
 + Updated for dojo 1.0(rc) cometd
 + Upgrade jsp 2.1 to SJSAS-9_1-B58G-FCS-08_Sept_2007

jetty-6.1.6rc0 - 03 October 2007
 + JETTY-259 SystemRoot set for windows CGI
 + JETTY-311 avoid json keywords
 + JETTY-376 allow anything but CRLF in reason string
 + JETTY-398 Allow same WADI Dispatcher to be used across multiple web-app
   contexts
 + JETTY-400 consume CGI stderr
 + JETTY-402 keep HashUserRealm in sync with file
 + JETTY-403 Allow long content length for range requests
 + JETTY-404 WebAppDeployer sometimes deploys duplicate webapp
 + JETTY-405 Default date formate for reqest log
 + JETTY-407 AJP handles unknown content length
 + JETTY-413 Make rolloveroutputstream timer daemon
 + JETTY-422 Allow <Property> values to be null in config files
 + JETTY-423 Ensure javax.servlet.forward parameters are latched on first
   forward
 + JETTY-425 Handle duplicate stop calls better
 + JETTY-430 improved cometd logging
 + JETTY-431 HttpClient soTimeout
 + Add ability to persist sessions with HashSessionManager
 + Added ConcatServlet to combine javascript and css
 + Added jetty.lib system property to start.config
 + Added JPackage RPM support
 + Added JSON.Convertable
 + Adding setUsername,setGroupname to setuid and mavenizing native build
 + Add jetty.host system property
 + AJP13 Fix on chunked post
 + Allow properties files on the XmlConfiguration command line.
 + Allow scan interval to be set after Scanner started
 + Avoid FULL exception in window between blockForOutput and remote close
 + Cached user agents strings in the /org/mortbay/jetty/useragents resource
 + CVE-2007-5615 Added protection for response splitting with bad headers.
 + Ensure session is completed only when leaving context.
 + Fix cached header optimization for extra characters
 + Fix Host header for async client
 + Fix patch for java5 to include cometd module
 + Fix typo in async client onResponsetHeader method name
 + Give deployment file Scanner threads a unique name
 + Make default time format for RequestLog match NCSA default
 + Make mx4j used only if runtime uses jdk<1.5
 + Moved Grizzly to contrib
 + Prevent infinite loop on stopping with temp dir
 + Removal of unneeded dependencies from management, maven-plugin, naming &
   plus poms
 + SetUID option to support setgid
 + Tweak OSGi manifests to remove unneeded imports
 + Updated README, test index.html file and jetty-plus.xml file
 + Update jasper2.1 to tag SJSAS-9_1-B58C-FCS-22_Aug_2007
 + Update terracotta to 2.4.1 and exclude ssl classes
 + Use terracotta repo for build; make jetty a terracotta module
 + UTF-8 for bayeux client

jetty-6.1.5 - 19 July 2007
 + JETTY-392 updated LikeJettyXml example
 + Fixed GzipFilter for dispatchers
 + Fixed reset of reason
 + Upgrade to Jasper 2.1 tag SJSAS-9_1-B50G-BETA3-27_June_2007

jetty-6.1.5rc0 - 15 July 0200
 + JETTY-253 Improved graceful shutdown
 + JETTY-373 Stop all dependent lifecycles
 + JETTY-374 HttpTesters handles large requests/responses
 + JETTY-375 IllegalStateException when committed.
 + JETTY-376 allow spaces in reason string
 + JETTY-377 allow sessions to be wrapped with
   AbstractSesssionManager.SessionIf
 + JETTY-378 handle JVMs with non ISO/UTF default encodings
 + JETTY-380 handle pipelines of more than 4 requests!
 + JETTY-385 EncodeURL for new sessions from dispatch
 + JETTY-386 Allow // in file resources
 + Added GzipFilter and UserAgentFilter
 + Dispatch SslEngine expiry (non atomic)
 + Improved Request log configuration options
 + make jetty plus example webapps use ContextDeployer
 + make OSGi manifests for jetty jars
 + Make SLF4JLog impl public, add mbean descriptors
 + Protect SslSelectChannelConnector from exceptions during close
 + remove call to open connectors in jetty.xml
 + SetUID option to only open connectors before setUID.
 + SPR-3682 - dont hide forward attr in include.
 + update links on website
 + update terracotta configs for tc 2.4 stable1
 + update terracotta session clustering to terracotta 2.4
 + Upgrade to Jasper 2.1 tag SJSAS-9_1-B50G-BETA3-27_June_2007

jetty-6.1.4 - 15 June 2007
 + JETTY-370 ensure idleTimeout<=0 means connections never expire
 + JETTY-371 Fixed chunked HEAD response
 + JETTY-372 make test for cookie caching more rigorous
 + fixed early open() call in NIO connectors

jetty-6.1.4rc1 - 10 June 2007
 + JETTY-310 better exception when no filter file for cometd servlet
 + JETTY-323 handle htaccess without a user realm
 + JETTY-346 add wildcard support to extra scan targets for maven plugin
 + JETTY-355 extensible SslSelectChannelConnector
 + JETTY-357 cleaned up ssl buffering
 + JETTY-360 allow connectors, userRealms to be added from a <jettyConfig> for
   maven plugin
 + JETTY-361 prevent url encoding of dir listings for non-link text
 + JETTY-362 More object locks
 + JETTY-365 make needClientAuth work on SslSelectChannelConnector
 + JETTY-366 JETTY-368 Improved bayeux disconnect
 + async client improvements
 + fixed handling of large streamed files
 + Fixed synchronization conflict SslSelectChannel and SelectChannel
 + moved documentation for jetty and jspc maven plugins to wiki
 + Optional static content cache
 + Work around IBM JVM socket close issue

jetty-6.1.4rc0 - 01 June 2007
 + JETTY-257 fixed comet cross domain
 + JETTY-309 fix applied to sslEngine
 + JETTY-317 rollback inclusion of cometd jar for maven plugin
 + JETTY-318 Prevent meta channels being created
 + JETTY-330 Allow dependencies with scope provided for jspc plugin
 + JETTY-335 SslEngine overflow fix
 + JETTY-337 deprecated get/setCipherSuites and added
   get/setExcludeCipherSuites
 + JETTY-338 protect isMoreInBuffer from destroy
 + JETTY-339 MultiPartFiler deletes temp files on IOException
 + JETTY-340 FormAuthentication works with null response
 + JETTY-344 gready fill in ByteArrayBuffer.readFrom
 + JETTY-345 fixed lost content with blocked NIO.
 + JETTY-347 Fixed type util init
 + JETTY-352 Object locks
 + Add (commented out) jspc precompile to test-webapp
 + Add ability to run cometd webapps to maven plugin
 + Add slf4j-api for upgraded version
 + Allow XmlConfiguration properties to be configured
 + Change scope of fields for Session
 + Delay ssl handshake until after dispatch in sslSocketConnector
 + fixed JSP close handling
 + fixed waiting continuation reset
 + improved date header handling
 + Optional send Date header. Server.setSendDateHeader(boolean)
 + Reorganized import of contrib modules
 + Set so_timeout during ssl handshake as an option on SslSocketConnector
 + Unified JMX configuration
 + Updated junit to 3.8.2
 + Updated slf4j version to 1.3.1
 + update etc/jetty-ssl.xml with new handshake timeout setting

jetty-6.1.3 - 04 May 2007
 + JETTY-309 don't clear writable status until dispatch
 + JETTY-315 suppressed warning
 + JETTY-322 AJP13 cping and keep alive
 + Handle CRLF for content in header optimization

jetty-6.1.2 - 01 May 2007
 + JETTY-322 fix ajp cpong response and close handling
 + JETTY-324 fix ant plugin
 + JETTY-328 updated jboss
 + Added static member definition in WadiSessionManager
 + Fixed session invalidation error in WadiSessionManager
 + Improved unavailabile handling
 + sendError resets output state
 + Updated Wadi to version 2.0-M3

jetty-6.1.2rc5 - 24 April 2007
 + JETTY-305 delayed connection destroy
 + JETTY-309 handle close in multivalue connection fields.
 + JETTY-314 fix for possible NPE in Request.isRequestedSessionIdValid
 + Allow jsp-file to be / or /*
 + removed some compile warnings
 + set default keystore for SslSocketConnector

jetty-6.1.2rc4 - 19 April 2007
 + JETTY-294 Fixed authentication reset
 + JETTY-299 handle win32 paths for object naming
 + JETTY-300 removed synchronized on dispatch
 + JETTY-302 correctly parse quoted content encodings
 + JETTY-303 fixed dual reset of generator
 + JETTY-304 Fixed authentication reset

jetty-6.1.2rc3 - 16 April 2007
 + JETTY-283 Parse 206 and 304 responses in client
 + JETTY-285 enable jndi for mvn jetty:run-war and jetty:run-exploded
 + JETTY-289 fixed javax.net.ssl.SSLException on binary file upload
 + JETTY-292 Fixed error page handler error pages
 + JETTY-293 fixed NPE on fast init
 + JETTY-294 Response.reset() resets headers as well as content
 + JETTY-295 Optional support of authenticated welcome files
 + JETTY-296 Close direct content inputstreams
 + JETTY-297 Recreate tmp dir on stop/start
 + JETTY-298 Names in JMX ObjectNames for context, servlets and filters
 + AJP redirects https requests correctly
 + Fixed writes of unencoded char arrays.
 + Improved performance and exclusions for TLD scanning
 + Improvements to allow simple setting of Cache-Control headers
 + MBean properties assume writeable unless marked RO
 + refactor of SessionManager and SessionIdManager for clustering

jetty-6.1.2rc2 - 27 March 2007
 + JETTY-125 maven plugin: ensure test dependencies on classpath for
   <useTestClasspath>
 + JETTY-246 path encode cookies rather than quote
 + JETTY-254 prevent close of jar entry by bad JVMs
 + JETTY-256 fixed isResumed and work around JVM bug
 + JETTY-258 duplicate log message in ServletHandler
 + JETTY-260 Close connector before stop
 + JETTY-262 Allow acceptor thread priority to be adjusted
 + JETTY-263 Added implementation for authorizationType Packets
 + JETTY-265 Only quote cookie values if needed
 + JETTY-266 Fix deadlock with shutdown
 + JETTY-271 ResourceHandler uses resource for MimeType mapping
 + JETTY-272 Activate and Passivate events for sessions
 + JETTY-274 Improve flushing at end of request for blocking
 + JETTY-276 Partial fix for reset/close race
 + JETTY-277 Improved ContextHandlerCollection
 + JETTY-278 Session invalidation delay until no requests
 + JETTY-280 Fixed deadlock with two flushing threads
 + JETTY-284 Fixed stop connector race
 + JETTY-286 isIntegral and isConfidential methods overridden in
   SslSelectChannelConnector
 + Added RestFilter for PUT and DELETE from Aleksi Kallio
 + AJP13 CPING request and CPONG response implemented
 + AJP13 remoteUser, contextPath, servletPath requests implemented
 + AJP13 Shutdown Request from peer implemented
 + Change some JNDI logging to debug level instead of info
 + Enable the SharedStoreContextualiser for the WadiSessionManager(Database
   store for clustering)
 + Make annotations work for maven plugin
 + Optimized multi threaded init on startup servlets
 + Refactor Scanner to increase code reuse with maven/ant plugins
 + Removed unneeded specialized TagLibConfiguration class from maven plugin
 + Update jasper to glassfish tag SJSAS-9_1-B39-RC-14_Mar_2007

jetty-6.1.2rc1 - 08 March 2007
 + JETTY-157 make CGI handle binary data
 + JETTY-175 JDBCUserRealm use getInt instead of getObject
 + JETTY-188 Use timer for session scavaging
 + JETTY-235 default realm name
 + JETTY-242 fix race condition with scavenging sessions when stopping
 + JETTY-243 FULL
 + JETTY-244 Fixed UTF-8 buffer overflow
 + JETTY-245 Client API improvements
 + JETTY-246 spaces in cookies
 + JETTY-248 setContentLength after content written
 + JETTY-250 protect attribute enumerations from modification
 + JETTY-252 Fixed stats handling of close connection
 + JETTY-254 prevent close of jar file by bad JVMs
 + add ajp connector jar to jetty-jboss sar
 + Added option to allow null pathInfo within context
 + Added support for lowResourcesIdleTime to SelectChannelConnector
 + BoundedThreadPool queues rather than blocks excess jobs.
 + call preDestroy() after servlet/filter destroy()
 + Ensure jetty/jboss uses servlet-spec classloading order
 + Fix constructor for Constraint to detect wildcard role
 + fix Dump servlet to handle primitive array types
 + handle comma separated values for the Connection: header
 + Improved Context setters for wadi support
 + Improved handling of early close in AJP
 + Support null pathInfo option for webservices deployed to jetty/jboss
 + TagLibConfiguration uses resource input stream
 + Workaround to call SecurityAssocation.clear() for jboss webservices calls to
   ejbs

jetty-6.1.2rc0 - 15 February 2007
 + JETTY-223 Fix disassociate of UserPrincipal on dispatches
 + JETTY-226 Fixed SSLEngine close issue
 + JETTY-232 Fixed use of override web.xml
 + JETTY-236 Buffer leak
 + JETTY-237 AJPParser Buffer Data Handling
 + JETTY-238 prevent form truncation
 + Coma separated cookies
 + Cometd timeout clients
 + Patches from sybase for ClientCertAuthenticator

jetty-6.1.2pre1 - 05 February 2007
 + JETTY-224 run build up to process-test before invoking jetty:run
 + Added error handling for incorrect keystore/truststore password in
   SslSelectChannelConnector
 + added win32service to standard build
 + allow ResourceHandler to use resource base from an enclosing ContextHandler
 + fixed bug with virtual host handling in ContextHandlerCollection
 + refactored cometd to be continuation independent

jetty-6.1.2pre0 - 01 February 2007
 + JETTY-213 request.isUserInRole(String) fixed
 + JETTY-215 exclude more transitive dependencies from tomcat jars for jsp-2.0
 + JETTY-216 handle AJP packet fragmentation
 + JETTY-218 handle AJP ssl key size and integer
 + JETTY-219 fixed trailing encoded chars in cookies
 + JETTY-220 fixed AJP content
 + JETTY-222 fix problem parsing faces-config.xml
 + Added cometd jsonp transport from aabeling
 + Added terracotta cluster support for cometd
 + add support for Annotations in servlet, filter and listener sources
 + enable SslSelectChannelConnector to modify the SslEngine's client
   authentication settings
 + Fixed 1.4 method in jetty plus
 + Fixed generation of errors during jsp compilation for jsp-2.1
 + handle virtual hosts in ContextHandlerCollection
 + improved writer buffering
 + moved JSON parser to util to support reuse

jetty-6.1.1 - 15 January 2007

jetty-6.1.1rc1 - 12 January 2007
 + JETTY-210 Build jsp-api-2.0 for java 1.4
 + Use timers for Rollover logs and scanner

jetty-6.1.1rc0 - 10 January 2007
 + JETTY-209 Added ServletTester.createSocketConnector
 + JETTY-210 Build servlet-api-2.5 for java 1.4
 + JETTY-211 fixed jboss build
 + CGI servlet fails without exception
 + ensure response headers on AjaxFilter messsages turn off caching
 + extras/win32service download only if no JavaServiceWrapper exist
 + Fixed unpacking WAR
 + MultiPartFilter deleteFiles option
 + simplified chat demo
 + start webapps on deployment with jboss, use isDistributed() method from
   WebAppContext

jetty-6.1.0 - 09 January 2007
 + Fixed unpacking WAR

jetty-6.1.0 - 05 January 2007
 + JETTY-206 fixed AJP getServerPort and getRemotePort
 + Added extras/win32service
 + Added WebAppContext.setCopyWebDir to avoid JVM jar caching issues.
 + GERONIMO-2677 refactor of session id handling for clustering
 + Improved config of java5 threadpool
 + Protect context deployer from Errors
 + ServletTester sets content length

jetty-6.1.0rc3 - 02 January 2007
 + JETTY-195 fixed ajp ssl_cert handling
 + JETTY-197 fixed getRemoteHost
 + JETTY-203 initialize ServletHandler if no Context instance
 + JETTY-204 setuid fix
 + extras/servlet-tester
 + implement resource injection and lifecycle callbacks declared in web.xml
 + setLocale does not use default content type
 + Use standard releases of servlet and jsp APIs.

jetty-6.1.0rc2 - 20 December 2006
 + JETTY-167 cometd refactor
 + JETTY-194 doubles slashes are significant in URIs
 + JETTY-201 make run-as work for both web container and ejb container in jboss
 + AJP13Parser, throw IllegalStateException on unimplemented AJP13 Requests
 + ContextHandlerCollection is noop with no handlers
 + ensure classpath passed to jspc contains file paths not urls
 + ensure com.sun.el.Messages.properties included in jsp-2.1 jar
 + ensure servlets initialized if only using ServletHandler
 + fixed Jetty-197 AJP13 getRemoteHost()
 + Refactored AbstractSessionManager for ehcache
 + remove code to remove SecurityHandler if no constraints present

jetty-6.1.0rc1 - 14 December 2006
 + JETTY-193 MailSessionReference without authentication
 + JETTY-199 newClassPathResource
 + added cache session manager(pre-alpha)
 + ensure unique name for ServletHolder instances
 + simplified idle timeout handling

jetty-6.1.0rc0 - 08 December 2006
 + JETTY-123 fix improved
 + JETTY-181 Allow injection of a java:comp Context
 + JETTY-182 Optionally set JSP classpath initparameter
 + JETTY-184 cometd connect non blocking
 + JETTY-185 tmp filename generation
 + JETTY-189 ProxyConnection
 + 403 for BASIC authorization failure
 + Added extras/gwt
 + Added org.mortbay.thread.concurrent.ThreadPool
 + Added spring ejb3 demo example
 + DefaultHandler links virtual hosts.
 + Dispatcher does not protect javax.servlet attributes
 + Fixed cachesize on invalidate
 + Fixed idle timeout
 + flush if content-length written
 + forward query attribute fix
 + Handle request content encodings
 + null for unknown named dispatches
 + Optimization of writers
 + ServletHandler allows non REQUEST exceptions to propogate
 + Servlet role ref
 + session attribute listener
 + Support for RFC2518 102-processing response
 + TCK fixes from Sybase:
 + update jasper to glassfish SJSAS-9_1-B27-EA-07_Dec_2006

jetty-6.1.0pre3 - 22 November 2006
 + JETTY-154 Cookies are double quotes only
 + JETTY-180 XBean support for context deploy
 + CVE-2006-6969 Upgraded session ID generation to use SecureRandom
 + Expose isResumed on Continuations
 + fixed NIO endpoint flush. Avoid duplicate sends
 + Refactored AJP generator
 + Support TLS_DHE_RSA_WITH_AES_256_CBC_SHA
 + updated glassfish jasper to tag SJSAS-9_1-B25-EA-08_Nov_2006

jetty-6.0.2 - 22 November 2006
 + JETTY-118 ignore extra content after close.
 + JETTY-119 cleanedup Security optimizatoin
 + JETTY-123 handle windows UNC paths
 + JETTY-126 handle content > Integer.MAX_VALUE
 + JETTY-129 ServletContextListeners called after servlets are initialized
 + JETTY-151 Idle timeout only applies to blocking operations
 + JETTY-154 Cookies are double quotes only
 + JETTY-171 Fixed filter mapping
 + JETTY-172 use getName() instead of toString
 + JETTY-173 restore servletpath after dispatch
 + (re)make JAAS classes available to webapp classloader
 + add <Property> replacement in jetty xml config files
 + Added concept of bufferred endpoint
 + Added conversion Object -> ObjectName for the result of method calls made on
   MBeans
 + Added DataFilter configuration to cometd
 + added examples/test-jaas-webapp
 + Added extraClassPath to WebAppContext
 + Added hierarchical destroy of mbeans
 + Added ID constructor to AbstractSessionManager.Session
 + added isStopped() in LifeCycle and AbstractLifeCycle
 + Added override descriptor for deployment of RO webapps
 + Allow session cookie to be refreshed
 + alternate optimizations of writer (use -Dbuffer.writers=true)
 + Apply queryEncoding to getQueryString
 + CGI example in test webapp
 + change examples/test-jndi-webapp so it can be regularly built
 + Default soLinger is -1 (disabled)
 + ensure "" returned for ServletContext.getContextPath() for root context
 + ensure sessions nulled out on request recycle; ensure session null after
   invalidate
 + ensure setContextPath() works when invoked from jetty-web.xml
 + fixed NIO endpoint flush. Avoid duplicate sends
 + Fixed NPE in bio.SocketEndPoint.getRemoteAddr()
 + Fixed resource cache flushing
 + Fixed tld parsing for maven plugin
 + HttpGenerator can generate requests
 + Improved *-mbean.properties files and specialized some MBean
 + Major refactor of SelectChannel EndPoint for client selector
 + make .tag files work in packed wars
 + Moved all modules updates from 6.1pre2 to 6.0
 + Plugin shutdown context before stopping it.
 + Refactored session lifecycle and additional tests
 + release resource lookup in Default servlet
 + Reverted UnixCrypt to use coersions (that effected results)
 + Session IDs can change worker ID
 + Simplified ResourceCache and Default servlet
 + SocketConnector closes all connections in doStop
 + Support TLS_DHE_RSA_WITH_AES_256_CBC_SHA
 + updated glassfish jasper to tag SJSAS-9_1-B25-EA-08_Nov_2006
 + Upgraded session ID generation to use SecureRandom

jetty-5.1.14 - 09 August 2007
 + JETTY-155 force close with content length.
 + JETTY-369 failed state in Container
 + patched with correct version

jetty-5.1.13
 + Sourceforge 1648335: problem setting version for AJP13

jetty-5.1.12 - 22 November 2006
 + JETTY-154 Cookies ignore single quotes
 + Added support for TLS_DHE_RSA_WITH_AES_256_CBC_SHA
 + AJP protected against bad requests from mod_jk
 + Quote single quotes in cookies
 + Upgraded session ID generation to use SecureRandom

jetty-4.2.27 - 22 November 2006
 + AJP protected against bad requests from mod_jk
 + Upgraded session ID generation to use SecureRandom

jetty-6.1.0pre2 - 20 November 2006
 + Added extraClassPath to WebAppContext
 + Clean up jboss module licensing
 + Fixed resource cache flushing

jetty-6.1.0pre1 - 19 November 2006
 + JETTY-151 Idle timeout only applies to blocking operations
 + JETTY-171 Fixed filter mapping
 + JETTY-172 use getName() instead of toString
 + JETTY-173 restore servletpath after dispatch
 + Added extras/jboss
 + Added hierarchical destroy of mbeans
 + Added override descriptor for deployment of RO webapps
 + alternate optimizations of writer (use -Dbuffer.writers=true)
 + Fixed NPE in bio.SocketEndPoint.getRemoteAddr()
 + Major refactor of SelectChannel EndPoint for client selector
 + release resource lookup in Default servlet
 + Reverted UnixCrypt to use coersions (that effected results)
 + Simplified ResourceCache and Default servlet
 + Use ContextDeployer as main deployer in jetty.xml

jetty-6.1.0pre0 - 21 October 2006
 + JETTY-112 ContextHandler checks if started
 + JETTY-113 support optional query char encoding on requests
 + JETTY-114 removed utf8 characters from code
 + JETTY-115 Fixed addHeader
 + JETTY-118 ignore extra content after close.
 + JETTY-119 cleanedup Security optimizatoin
 + JETTY-121 init not called on externally constructed servlets
 + JETTY-123 handle windows UNC paths
 + JETTY-124 always initialize filter caches
 + JETTY-126 handle content > Integer.MAX_VALUE
 + JETTY-129 ServletContextListeners called after servlets are initialized
 + (re)make JAAS classes available to webapp classloader
 + add <Property> replacement in jetty xml config files
 + add a maven-jetty-jspc-plugin to do jspc precompilation
 + added cometd chat demo
 + Added concept of bufferred endpoint
 + Added conversion Object -> ObjectName for the result of method calls made on
   MBeans
 + Added DataFilter configuration to cometd
 + added examples/test-jaas-webapp
 + Added extras/setuid to support start as root
 + Added ID constructor to AbstractSessionManager.Session
 + added isStopped() in LifeCycle and AbstractLifeCycle
 + add hot deployment capability
 + AJP Connector
 + Allow session cookie to be refreshed
 + Apply queryEncoding to getQueryString
 + CGI example in test webapp
 + change examples/test-jndi-webapp so it can be regularly built
 + Default soLinger is -1 (disabled)
 + ensure "" returned for ServletContext.getContextPath() for root context
 + ensure sessions nulled out on request recycle; ensure session null after
   invalidate
 + ensure setContextPath() works when invoked from jetty-web.xml
 + Factored ErrorPageErrorHandler out of WebAppContext
 + fixed ClassCastException in JAASUserRealm.setRoleClassNames(String[])
 + fixed isUserInRole checking for JAASUserRealm
 + Fixed tld parsing for maven plugin
 + HttpGenerator can generate requests
 + Improved *-mbean.properties files and specialized some MBean
 + Improved charset handling in URLs
 + JETYY-120 SelectChannelConnector closes all connections on stop
 + make .tag files work in packed wars
 + minor optimization of bytes to UTF8 strings
 + Plugin shutdown context before stopping it.
 + Ported HtAccessHandler
 + Refactored ErrorHandler to avoid statics
 + Refactored session lifecycle and additional tests
 + Session IDs can change worker ID
 + SocketConnector closes all connections in doStop
 + Start of a client API
 + Transforming classloader does not transform resources.

jetty-5.1.11 - 08 October 2006
 + Default servlet only uses setContentLength on wrapped responses
 + Fixed AJP chunk header (1507377)
 + Fixed AJP handling of certificate length (1494939)
 + fixed ByteBufferOutputStream capacity calculation
 + Fixed order of destruction event calls
 + Fix to HttpOutputStream from M.Traverso

jetty-4.2.26 - 08 October 2006
 + Backport of AJP fixes

jetty-6.0.1 - 24 September 2006
 + JETTY-112 ContextHandler checks if started
 + JETTY-113 support optional query char encoding on requests
 + JETTY-114 removed utf8 characters from code
 + JETTY-115 Fixed addHeader
 + JETTY-121 init not called on externally constructed servlets
 + JETTY-124 always initialize filter caches
 + Factored ErrorPageErrorHandler out of WebAppContext
 + fixed ClassCastException in JAASUserRealm.setRoleClassNames(String[])
 + fixed isUserInRole checking for JAASUserRealm
 + Improved charset handling in URLs
 + JETYY-120 SelectChannelConnector closes all connections on stop
 + minor optimization of bytes to UTF8 strings
 + Refactored ErrorHandler to avoid statics

jetty-6.0.0 - 10 September 2006
 + Conveniance builder methods for listeners and filters
 + Plugin shutdown context before stopping it.
 + SocketConnector closes all connections in doStop
 + Transforming classloader does not transform resources.

jetty-6.0.0rc4 - 05 September 2006
 + JETTY-107 Poor cast in SessionDump demo.
 + bind jetty-env.xml entries to java:comp/env
 + Set charset on error pages

jetty-6.0.0rc3 - 01 September 2006
 + JETTY-68 Complete request after sendRedirect
 + JETTY-104 (raised glassfish ISSUE-1044) hide JSP forced path attribute
 + Avoid double error handling of Bad requests
 + don't warn for content length on head requests
 + JETTY-103
 + Less verbose handling of BadResources from bad URLs
 + Move MailSessionReference to org.mortbay.naming.factories
 + pulled 6.0.0 branch
 + Transferred the sslengine patch from the patches directory to extras

jetty-6.0.0rc2 - 25 August 2006
 + added org.apache.commons.logging package to system classes that can't be
   overridden by a webapp classloader
 + Destroy HttpConnection to improve buffer pooling
 + Direct buffer useage is optional
 + Fixed NPE when no resource cache
 + Moved more utility packagtes to the util jar
 + mvn -Djetty.port=x jetty:run uses port number given for the default
   connector
 + Refactored WebXmlConfiguration to allow custom web.xml resource
 + Timestamp in StdErrLog
 + use mvn -Dslf4j=false jetty:run to disable use of slf4j logging with
   jdk1.4/jsp2.0

jetty-6.0.0rc1 - 16 August 2006
 + JETTY-85 JETTY-86 (TrustManager and SecureRandom are now configurable;
   better handling of null/default values)
 + add <requestLog> config param to jetty plugin
 + added modules/spring with XmlBeanFactory configuration
 + Added simple ResourceHandler and FileServer example
 + added start of cometd implementation (JSON only)
 + added start of grizzly connector
 + Added TransformingWebAppClassLoader for spring 2.0 byte code modification
   support
 + Allow direct filling of buffers for uncached static content.
 + Change path mapping so that a path spec of /foo/* does not match /foo.bar :
   JETTY-88
 + -DSTOP.PORT must be specified.
 + fixed bug that caused Response.setStatus to ignore the provided message
 + Fixed FD leak for bad TCP acks. JETTY-63
 + JETTY-87
 + JETTY-90
 + JETTY-91
 + moved optional modules to extras
 + parse jsp-property-group in web.xml for additional JSP servlet mappings
 + protected setContentType from being set during include
 + refactored resource cache
 + removed org.mortbay. from context system classes configuration
 + removed support for lowResources from SelectChannelConnector
 + Support for binding References and Referenceables and javax.mail.Sessions in
   JNDI

jetty-6.0.0rc0 - 07 July 2006
 + add ability to have a lib/ext dir from which to recursively add all jars and
   zips to the classpath
 + Added 8 random letters&digits to Jetty-generated tmp work dir name to ensure
   uniqueness
 + added html module from jetty 5 - but deprecated until maintainer found
 + Added maximum limit to filter chain cache.
 + added setters and getters on SessionManager API for session related config:
   cookie name, url parameter name, domain, max age and path.
 + added StatisticsHandler and statistics on Connector.
 + Added WebAppContextClassLoader.newInstance to better support exensible
   loaders.
 + allow <key> or <name> in <systemProperty> for plugin
 + changed ServletContext.getResourcePaths()  to not return paths containing
   double slashes
 + change name of generated tmp directory to be
   "Jetty_"+host+"_"+port+"_"+contextpath+"_"+virtualhost
 + change prefix from "jetty6" to just "jetty" for plugin: eg is now mvn
   jetty:run
 + Cleaned up idle expiry.
 + ContextHandlerCollection addContext and setContextClass
 + Discard excess bytes in header buffer if connection is closing
 + Do not wrap EofException with EofException
 + ensure explicitly set tmp directory called "work" is not deleted on exit
 + Ensure mvn clean cleans the build
 + ensure war is only unpacked if war is newer than "work" directory
 + fixed classesDirectory param for maven plugin to be configurable
 + fixed HttpGenerator convertion of non UTF-8: JETTY-82
 + immutable getParameterMap()
 + patch to allow Jetty to use JSP2.1 from Glassfish instead of Jasper from
   Tomcat
 + refactor HttpChannelEndPoint in preparation for SslEngine
 + reverse order for destroy event listeners
 + simplified jetty.xml with new constructor injections
 + Simplified Servlet Context API
 + Simplify runtime resolution of JSP library for plugin
 + Ssl algorithm taken from system property
 + support <load-on-startup> for SingleThreadModel
 + support graceful shutdown
 + Threadpool does not need to be a LifeCycle
 + Updated javax code from
   http://svn.apache.org/repos/asf/tomcat/tc6.0.x/trunk/java/javax@417727

jetty-6.0.0beta17 - 01 June 2006
 + Added clover reports and enough tests to get >50% coverage
 + Added config to disable file memory mapped buffers for windows
 + Added Request.isHandled()
 + BoundedThreadPool.doStop waits for threads to complete
 + Connector lowResourceMaxIdleTime  implemented.
 + ContextHandler.setConnectors replace setHosts
 + Default servlet checks for aliases resources
 + don't reset headers during forward
 + Fixed IE SSL issue.
 + Flush will flush all bytes rather than just some.
 + Implemented runAs on servlets
 + Protected WEB-INF and META-INF
 + Recovered repository from Codehaus crash
 + Refactored Synchronization of SelectChannelConnector

jetty-6.0.0beta16 - 12 May 2006
 + remove a couple of System.err.printlns
 + replace backwards compativle API in UrlEncoded

jetty-6.0.0beta15 - 11 May 2006
 + Added <scanTargets> parameter to allow other locations to scan for plugin
 + Added automatic scan of all WEB-INF/jetty-*.xml files for plugin
 + Added embedded examples
 + Added Server attribute org.mortbay.jetty.Request.maxFormContentSize
 + Added taglib resources to 2.1 jsp api jar
 + Added ThrottlingFilter and fixed race in Continuations
 + Added --version to start.jar
 + ContextHandler.setContextPath can be called after start.
 + don't accept partial authority in request line.
 + enforce 204 and 304 have no content
 + Fixed handling of params after forward
 + Improved HttpException
 + improved MBeanContainer object removal
 + improved MBean names
 + improved support for java5 jconsole
 + Major refactor to simplify Server and handler hierarchy
 + Moved more resources to resources
 + readded BoundedThreadPool shrinking (and then fixed resulting deadlock)
 + removed SelectBlockingChannelConnector (unmaintained)
 + Renamed NotFoundHandler to DefaultHandler
 + Reset of timer task clears expiry
 + Session scavenger threads from threadpool
 + setSendServerVersion method added to Server to control sending of Server:
   http header
 + Simplified DefaultServlet static content buffering
 + Thread names include URI if debug set

jetty-6.0.0beta14 - 09 April 2006
 + added configurability for webdefault.xml in maven plugin
 + Added Jasper 2.1 as jesper (jasper without JCL)
 + added jetty-util.jar module
 + Added JSP 2.1 APIs from apache
 + added ProxyServlet
 + added reset to Continuation
 + added support for stopping jetty using "java -jar start.jar --stop"
 + adding InvokerServlet
 + Change tmp dir of plugin to work to be in line with jetty convention
 + fixed forward bug (treated as include)
 + fixed HttpField iterator
 + fixed priority of port from url over host header
 + ignore dirs and files that don't exist in plugin scanner
 + implemented request.isUserInRole
 + improved contentType handling and test harness
 + Modify plugin to select JSP impl at runtime
 + moved test webapps to examples directory
 + securityHandler removed if not used.
 + Started readding logging to jesper using jdk logging
 + stop JDBCUserRealm coercing all credentials to String
 + Use start.config to select which JSP impl at runtime based on jdk version

jetty-6.0.0beta12 - 16 March 2006
 + Added JSP2.0 demos to test webapp
 + Added provider support to SslListener
 + Fixed error handling in error page
 + Fixed JettyPlus for root contexts
 + Fixed maven plugin JNDI for redeploys
 + Fixed tld discovery for plugin (search dependencies)
 + Log ERROR for runtimeExceptions
 + Upgraded jasper to 5.5.15

jetty-6.0.0beta11 - 14 March 2006
 + Added HttpURI and improved UTF-8 parsing.
 + added JAAS
 + added missing Configurations for maven plugin
 + added patch to use joda-time
 + added webapp-specific JNDI entries
 + fixed ; decoding in URIs
 + fixed FORM authentication
 + moved dtd and xsd to standard javax location
 + refactored configuration files and start()
 + refactored session ID management
 + refactored writers and improved UTF-8 generation.

jetty-6.0.0beta10 - 25 February 2006
 + added getLocalPort() to connector
 + Added support for java:comp/env
 + Added support for pluggable transaction manager
 + Additional accessors for request logging
 + Fixed content-type for range requests
 + Fixed default servlet handling of includes
 + Fix for myfaces and include with close
 + Fix for sf1435795 30sec delay from c taylor
 + Fix http://jira.codehaus.org/browse/JETTY-6. hi byte reader
 + Fix sf1431936 don't chunk the chunk
 + Forward masks include attributes and vice versa
 + Updates javax to MR2 release

jetty-6.0.0beta9 - 09 February 2006
 + Added CGI servlet.
 + Added request log.
 + Added TLD tag listener handling.
 + Continuation cleanup
 + Fixed dispatch of wrapped requests.
 + Fixed double flush of short content.
 + fixed setLocale bug sf1426940
 + Fixed unraw decoding of query string
 + Force a tempdir to be set.
 + Force jasper scratch dir.
 + PathMap for direct context mapping.
 + Refactored chat demo and upgraded prototype.js

jetty-6.0.0beta8 - 24 January 2006
 + conveniance addHandler removeHandler methods
 + fixed bug in overloaded write method on HttpConnection (reported against
   Tapestry4.0)
 + fixed dispatch of new session problem. sf:1407090
 + Handle pipeline requests without hangs
 + hid org.apache.commons.logging and org.slf4j packages from webapp
 + improve buffer return mechanism.
 + improved caching of content types
 + maven-jetty6-plugin: ensure compile is done before invoking jetty
 + maven-jetty6-plugin: support all types of artifact dependencies
 + maven-jetty6-plugin stopped transitive inclusion of log4j and
   commons-logging from commons-el for jasper
 + patch to remove spurious ; in HttpFields
 + reinstated rfc2616 test harness
 + Removed queue from thread pool.

jetty-6.0.0Beta7
 + Faster header name lookup
 + Fixed infinite loop with chunk handling
 + maven-jetty6-plugin added tmpDirectory property
 + maven-jetty6-plugin stopped throwing an error if there is no target/classes
   directory
 + null dispatch attributes not in names
 + reduced info verbosity
 + removed singleton Container

jetty-6.0.0Beta6
 + Fixed issue with blocking reads
 + Fixed issue with unknown headers
 + optimizations

jetty-6.0.0Beta5
 + Added management module for mbeans
 + Fixed writer char[] creations
 + Moved to SVN

jetty-6.0.0Beta4
 + CVE-2006-2758 Fixed JSP visibility security issue.
 + Improved jetty-web.xml access to org.mortbay classes.
 + Jasper 5.5.12
 + System property support in plugin

jetty-6.0.0Beta3
 + Fixed classloader issue with server classes
 + Fixed error in block read
 + Named dispatch.

jetty-6.0.0Beta2
 + Improved buffer return
 + Improved reuse of HttpField values and cookies.
 + loosely coupled with JSP servlet
 + loosely coupled with SLF4J
 + merged util jar back into jetty jar
 + Simpler continuation API

jetty-6.0.0Beta1
 + Error pages
 + Implemented all listeners
 + maven2 plugin
 + Multiple select sets
 + refactored start/stop
 + Servlet 2.5 API
 + shutdown hook
 + SSL connector
 + Virtual hosts

jetty-6.0.0Beta0
 + Dispatcher parameters
 + Fixed blocking read
 + Maven 2 build
 + UTF-8 encoding for URLs

jetty-6.0.0APLPA3
 + Added demo for Continuations
 + Jasper and associated libraries.

jetty-6.0.0ALPHA2
 + Continuations - way cool way to suspend a request and retry later.
 + Dispatchers
 + Security

jetty-6.0.0ALPHA1
 + Filters
 + web.xml handling

jetty-6.0.0ALPHA0
 + file may be sent as sent is a single operation.
 + Improved "dependancy injection" and "inversion of control" design of
   components
 + Improved "interceptor" design of handlers
 + Missing Request Dispatchers
 + Missing Security
 + Missing war support
 + Missing web.xml based configuration
 + Optional use of NIO Buffering so that efficient direct buffers and memory
   mapped files can be used.
 + Optional use of NIO gather writes, so that for example a HTTP header and a
   memory mapped
 + Optional use of NIO non-blocking scheduling so that threads are not
   allocated per connection.
 + Smart split buffer design allows large buffers to only be allocated to
   active connections. The resulting memory savings allow very large buffers to
   be used, which increases the chance of efficient asynchronous flushing and
   of avoiding chunking.
 + Totally rearchitected and rebuilt, so 10 years of cruft could be removed!

jetty-5.1.11RC0 - 05 April 2006
 + Added provider support to SslListener
 + Fixed AJP handling of ;jsessionid.
 + force close with shutdownOutput for win32
 + improved contentType param handling
 + logging improvements for servlet and runtime exceptions
 + NPE protection if desirable client certificates
 + stop JDBCUserRealm forcing all credentials to be String

jetty-5.1.10 - 05 January 2006
 + Fixed path aliasing with // on windows.
 + Fix for AJP13 with encoded path
 + Fix for AJP13 with multiple headers
 + Put POST content default back to iso_8859_1. GET is UTF-8 still
 + Remove null dispatch attributes from getAttributeNames

jetty-4.2.25 - 04 January 2006
 + Fixed aliasing of // for win32

jetty-5.1.9 - 07 December 2005
 + Fixed wantClientAuth(false) overriding netClientAuth(true)

jetty-6.0.0betaX
 + See http://jetty.mortbay.org/jetty6 for 6.0 releases

jetty-5.1.8 - 07 December 2005
 + Fixed space in URL issued created in 5.1.6

jetty-5.1.7 - 07 December 2005

jetty-5.1.7rc0 - 06 December 2005
 + better support for URI character encodings
 + char encoding for MultiPartRequest
 + fixed merging of POST params in dispatch query string.
 + improved server stats
 + JSP file servlet mappings copy JspServlet init params.
 + Prefix servlet context logs with org.mortbay.jetty.context
 + protect from NPE in dispatcher getValues
 + Updated to 2.6.2 xerces
 + use commons logging jar instead of api jar.

jetty-5.1.6 - 18 November 2005
 + CVE-2006-2758 Fixed JSP visibility security issue.
 + Improved jetty-web.xml access to org.mortbay classes.

jetty-5.1.5 - 10 November 2005
 + Improved mapping of JSP files.
 + Improved shutdown hook
 + Improved URL Decoding

jetty-5.1.5rc2 - 07 October 2005
 + ProxyHandler can handle chained proxies
 + public ServerMBean constructor
 + ReFixed merge of Dispatcher params
 + Response.setLocale will set locale even if getWriter called.
 + Reverted dispatcher params to RI rather than spec behaviour.
 + unsynchronized ContextLoader
 + UTF-8 encoding for URLs

jetty-5.1.5rc1 - 23 August 2005
 + Encoded full path in ResourceHandler directory listing
 + Fixed 100-continues with chunking and early commit
 + Fixed illegal state with chunks and 100 continue - Tony Seebregts
 + Fixed merge of Dispatcher parameters
 + Fixed PKCS12Import input string method
 + handle extra params after charset in header
 + Release commons logging factories when stopping context.
 + upgraded to commons logging 1.0.4

jetty-5.1.5rc0 - 16 August 2005
 + Applied ciphersuite patch from tonyj
 + Authenticators use servlet sendError
 + CGI sets SCRIPT_FILENAME
 + Expect continues only sent if input is read.
 + Facade over commons LogFactory so that discovery may be avoided.
 + Fixed component remove memory leak for stop/start cycles
 + HttpTunnel timeout
 + NPE protection for double stop in ThreadedServer

jetty-5.1.4 - 05 June 2005
 + Change JAAS impl to be more flexible on finding roles
 + Fixed FTP close issue.
 + ModelMBean handles null signatures
 + NPE protection in ThreadedServer
 + set classloader during webapp doStop
 + setup MX4J with JDK1.5 in start.config

jetty-5.1.4rc0 - 19 April 2005
 + Allow ServletHandler in normal HttpContext again.
 + HttpServer delegates component handling to Container.
 + More protection from null classloaders.
 + ServletHttpContext correctly calls super.doStop.
 + Stop start.jar putting current directory on classpath.
 + Turn off web.xml validation for JBoss.

jetty-5.1.3 - 07 April 2005
 + Some minor code janitorial services

jetty-4.2.24 - 07 April 2005

jetty-5.1.3rc4 - 31 March 2005
 + Allow XmlConfiguration to start with no object.
 + make java:comp/env immutable for webapps as per J2EE spec
 + Moved servlet request wrapping to enterContextScope for geronimo security
 + refixed / mapping for filters
 + rework InitialContextFactory to use static 'default' namespace
 + updated to mx4j 3.0.1

jetty-5.1.3rc3 - 20 March 2005
 + fixed "No getter or setter found" mbean errors
 + removed accidental enablement of DEBUG for JettyPlus jndi in
   log4j.properties

jetty-5.1.3rc2 - 16 March 2005
 + Fixed context to _context refactory error
 + Updated JSR154Filter for ERROR dispatch

jetty-5.1.3rc1 - 13 March 2005
 + Fixed principal naming in FormAuthenticator
 + Fixed typo in context-param handling.
 + JettyPlus updated to JOTM 2.0.5, XAPool 1.4.2
 + update to demo site look and feel.

jetty-4.2.24rc1
 + Fixed principal naming in FormAuthenticator

jetty-5.1.3rc0 - 08 March 2005
 + Added logCookie and logLatency support to NCSARequestLog
 + Added new JAAS callback to allow extra login form fields in authentication
 + Added simple xpath support to XmlParser
 + Added SslListener for 1.4 JSSE API.
 + Added TagLibConfiguration to search for listeners in TLDs.
 + Allow system and server classes to be configured for context loader.
 + Fixed HTAccess crypt salt handling.
 + Fixed JSR154 error dispatch with explicit pass of type.
 + Fixed moderate load preventing ThreadPool shrinking.
 + Fixed rollover filename format bug
 + Flush filter chain caches on servlet/filter change
 + IOException if EOF read during chunk.

jetty-4.2.24rc0 - 08 March 2005
 + Added logCookie and logLatency support to NCSARequestLog
 + Back ported Jetty 5 ThreadedServer and ThreadPool

jetty-5.1.2 - 18 January 2005
 + Added id and ref support to XmlConfiguration
 + Apply patch #1103953
 + Cleaned up AbstractSessionManager synchronization.
 + Fixed potential concurrent login problem with JAAS

jetty-4.2.23 - 16 January 2005
 + Cleaned up AbstractSessionManager synchronization.
 + Fixed potential concurrent login problem with JAAS

jetty-5.1.2pre0 - 22 December 2004
 + Added global invalidation to AbstractSessionManager
 + Fixed case of Cookie parameters
 + Fixed suffix filters
 + Modified useRequestedID handling to only use IDs from other contexts
 + Support Secure and HttpOnly in session cookies
 + UnavailableException handling from handle

jetty-4.2.23RC0 - 17 December 2004
 + Added LogStream to capture stderr and stdout to logging
 + Build unsealed jars
 + LineInput handles readers with small internal buffer
 + Support Secure and HttpOnly in session cookies

jetty-5.1.1 - 01 December 2004

jetty-5.1.1RC1
 + Allow double // within URIs
 + Applied patch for MD5 hashed credentials for MD5
 + Fixed ordering of filters with multiple interleaved mappings.
 + Made more WebApplicationHandle configuration methods public.
 + Some minor findbugs code cleanups

jetty-5.1.1RC0 - 17 November 2004
 + added new contributed shell start/stop script
 + excluded ErrorPageHandler from standard build in extra/jdk1.2 build
 + fix commons logging imports to IbmJsseListener
 + fix for adding recognized EventListeners

jetty-5.1.0 - 14 November 2004

jetty-5.1.RC1 - 24 October 2004
 + Allow JSSE listener to be just confidential or just integral.
 + Allow multiple accepting threads
 + Build unsealed jars
 + default / mapping does not apply to Filters
 + Fixed NPE for null contenttype
 + improved clean targets
 + many minor cleanups suggested from figbug utility
 + Partially flush writers on every write so content length can be detected.
 + when committed setHeader is a noop rather than IllegalStateException

jetty-5.1.RC0 - 11 October 2004
 + Added filter chain cache
 + Added JSR77 servlet statistic support
 + Added LifeCycle events and generic container.
 + Added LogStream to capture stderr and stdout to logging
 + Fixed HTAccessHandler
 + Fixed many minor issues from J2EE 1.4 TCK testing See sf.net bugs 1031520 -
   1032205
 + JBoss 4.0.0 support
 + LineInput handles readers with small internal buffer
 + Refactored, simplified and optimized HttpOutputStream
 + Refactored webapp context configurations
 + Upgraded to ant-1.6 for jasper

jetty-5.0.0 - 10 September 2004

jetty-5.0.RC4 - 05 September 2004
 + Fixed configuration of URL alias checking
 + JettyJBoss: Use realm-name from web.xml if present, otherwise use
   security-domain from jboss-web.xml

jetty-5.0.RC3 - 28 August 2004
 + Added parameters for acceptQueueSize and lowResources level.
 + Always say close for HTTP/1.0 non keep alive.
 + Changed default URI encoding to UTF-8
 + DIGEST auth handles qop, stale and maxNonceAge.
 + fixed deployment of ejb-link elements in web.xml with jboss
 + fixed jaas logout for jetty-jboss
 + Fixes to work with java 1.5
 + JettyPlus addition of pluggable DataSources
 + JettyPlus upgrade to XAPool 1.3.3. and HSQLDB 1.7.2
 + Less verbose warning for non validating xml parser.
 + Update to jasper 5.0.27

jetty-4.2.22
 + Added parameters for acceptQueueSize and lowResources level.
 + fixed deployment of ejb-link elements in web.xml for jboss
 + fixed jaas logout for jetty-jboss integration

jetty-5.0.RC2 - 02 July 2004
 + add JMX support for JettyPlus
 + add listing of java:comp/env for webapp with JMX
 + Default servlet may use only pathInfo for resource
 + Error dispatchers are always GET requests.
 + Fixed DIGEST challenge delimiters
 + Fixed JAAS logout
 + Fixed no-role security constraint combination.
 + Fixed session leak in j2ee
 + Fix to use runas roles during servlet init and destroy
 + HTAccess calls UnixCrypt correctly
 + HttpContext sendError for authentication errors
 + integrated jetty-jboss with jboss-3.2.4
 + make choice of override of JNDI ENC entries: config.xml or web.xml
 + OPTIONS works for all URLs on default servlet

jetty-4.2.21 - 02 July 2004
 + add JMX support for JettyPlus
 + add listing of java:comp/env for webapp with JMX
 + Fixed JAAS logout
 + integrated jetty-jboss with jboss-3.2.4
 + make choice of override of JNDI ENC entries: config.xml or web.xml

jetty-5.0.RC1 - 24 May 2004
 + added extra/etc/start-plus.config to set up main.class for jettyplus
 + Changed to apache 2.0 license
 + Fixed HTTP tunnel timeout setting.
 + FORM auth redirects to context on a re-auth
 + Handle multiple virutal hosts from JBoss 3.2.4RC2
 + Improved handling of exception from servlet init.
 + maxFormContentLength may be unlimited with <0 value

jetty-4.2.20 - 22 May 2004
 + Fixed HTTP tunnel timeout setting.
 + FORM auth redirects to context on a re-auth
 + Improved handling of exception from servlet init.
 + maxFormContentLength may be unlimited with <0 value

jetty-5.0.0RC0 - 07 April 2004
 + Changed dist naming convention to lowercase
 + Default servlet respectes servlet path
 + Factored out XML based config from WebApplicationContext
 + Fixed Default servlet for non empty servlet paths
 + Fixed DOS problem
 + Fixed j2se 1.3 problem with HttpFields
 + Fixed setCharacterEncoding for parameters.
 + Forced close of connections over stop/start
 + Improved RequestLog performance
 + ProxiedFor field support added to NCSARequestLog
 + ServletContext attributes wrap HttpContext attributes.
 + Updated jasper to 5.0.19
 + Updated JettyPlus to JOTM 1.4.3 (carol-1.5.2, xapool-1.3.1)
 + Updated mx4j to V2
 + Worked around bad jboss URL handler in XMLParser

jetty-4.2.20RC0 - 07 April 2004
 + Changed dist naming convention to lowercase
 + Fixed Default servlet for non empty servlet paths
 + Forced close of connections over stop/start
 + HttpFields protected headers
 + ProxiedFor field support added to NCSARequestLog
 + Worked around bad jboss URL handler in XMLParser

jetty-4.2.19 - 19 March 2004
 + Fixed DOS attack problem

jetty-5.0.beta2 - 12 February 2004
 + Added experimental NIO listeners again.
 + Added log4j context repository to jettyplus
 + Added skeleton JMX MBean for jetty plus
 + FileResource better handles non sun JVM
 + Fixed busy loop in threadpool run
 + fixed filter dispatch configuration.
 + Fixed HEAD with empty chunk bug.
 + Fixed jetty.home/work handling
 + fixed lazy authentication with FORMs
 + Fixed SessionManager init
 + Fixed setDate thread safety
 + Improved low thread handling
 + Monitor closes socket before exit
 + NPE guard for no-listener junit deployment
 + Reorganized ServletHolder init
 + RequestDispatcher uses request encoding for query params
 + Updated to Japser 5.0.16

jetty-4.2.18 - 01 March 2004
 + Added log4j context repository to jettyplus
 + Default servlet respectes servlet path
 + Fixed j2se 1.3 problem with HttpFields
 + Improved log performance
 + NPE guard for no-listener junit deployment
 + Suppress some more IOExceptions

jetty-4.2.17 - 01 February 2004
 + Fixed busy loop in threadpool run
 + Reorganized ServletHolder init

jetty-4.2.16 - 30 January 2004
 + FileResource better handles non sun JVM
 + Fixed HttpTunnel for JDK 1.2
 + Fixed setDate multi-cpu race
 + Improved low thread handling
 + Monitor closes socket before exit
 + RequestDispatcher uses request encoding for query params
 + Update jasper to 4.1.29

jetty-5.0.beta1 - 24 December 2003
 + Added patch for JBoss realm single sign on
 + Env variables for CGI
 + Fixed UnixCrypt handling in HTAccessHandler
 + Removed support for old JBoss clustering
 + Reorganized FAQ
 + SecurityConstraints not reset by stop() on custom context

jetty-4.2.15 - 24 December 2003
 + Added patch for JBoss realm single sign on
 + Environment variables for CGI
 + Fixed UnixCrypt handling in HTAccessHandler
 + Removed support for old JBoss clustering
 + SecurityConstraints not reset by stop() on custom context

jetty-5.0.beta0 - 22 November 2003
 + Added MsieSslHandler to handle browsers that don't grok persistent SSL (msie
   5)
 + Added org.mortbay.http.ErrorHandler for error pages.
 + Allow per listener handlers
 + Expire pages that contain set-cookie as per RFC2109 recommendation
 + Fixed init race in HttpFields cache
 + JBoss integration uses writer rather than stream for XML config handling
 + PathMap uses own Map.Entry impl for IBM JVMs
 + Protect ThreadPool.run() from interrupted exceptions
 + Removed support for HTTP trailers
 + Removed the CMR/CMP distributed session implementation
 + Respect content length when decoding form content.
 + Updated jasper to 5.0.14beta
 + Use ${jetty.home}/work or WEB-INF/work for temp directories if present

jetty-4.2.15rc0 - 22 November 2003
 + Added org.mortbay.http.ErrorHandler for error pages.
 + JsseListener checks UserAgent for browsers that can't grok persistent SSL
   (msie5)
 + PathMap uses own Map.Entry impl for IBM JVMs
 + Protect ThreadPool.run() from interrupted exceptions
 + Race in HttpFields cache
 + Removed the CMR/CMP distributed session implementation
 + Use ${jetty.home}/work or WEB-INF/work for temp directories if present

jetty-4.2.14 - 04 November 2003
 + Expire pages that contain set-cookie as per RFC2109 recommendation
 + Fixed NPE in SSO
 + JBoss integration uses writer rather than stream for XML config handling
 + respect content length when decoding form content.

jetty-5.0.alpha3 - 19 October 2003
 + Allow customization of HttpConnections
 + Failed requests excluded from duration stats
 + FileClassPath derived from walk of classloader hierarchy.
 + Fixed null pointer if no sevices configured for JettyPlus
 + Implemented security constraint combinations
 + Lazy authentication if no auth constraint.
 + Priority added to ThreadPool
 + replaced win32 service with http://wrapper.tanukisoftware.org
 + Restore servlet handler after dispatch
 + Reworked Dispatcher to better support cross context sessions.
 + Set TransactionManager on JettyPlus datasources and pools
 + Updated jasper and examples to 5.0.12
 + Use File.toURI().toURL() when jdk 1.2 alternative is available.

jetty-4.2.14RC1 - 19 October 2003
 + Added UserRealm.logout and arrange for form auth
 + Allow customization of HttpConnections
 + Failed requests excluded from
 + Reworked Dispatcher to better support cross context sessions.

jetty-4.2.14RC0 - 07 October 2003
 + Build fileclasspath from a walk of the classloaders
 + cookie timestamps are in GMT
 + Correctly setup context classloader in cross context dispatch.
 + Fixed comments with embedded double dashes on jettyplus.xml file
 + Fixed handling of error pages for IO and Servlet exceptions
 + Fixed null pointer if no sevices configured for JettyPlus
 + Priority on ThreadedServer
 + Put a semi busy loop into proxy tunnels for IE problems
 + replaced win32 service with http://wrapper.tanukisoftware.org
 + Set TransactionManager on JettyPlus datasources and pools
 + updated extra/j2ee to jboss 3.2.1+
 + Use File.toURI().toURL() when jdk 1.2 alternative is available.

jetty-5.0.alpha2 - 19 September 2003
 + Correctly setup context classloader in cross context dispatch.
 + Fixed error page handling of IO and Servlet exceptions.
 + Implemented ServletRequestListeners as optional filter.
 + Improved JMX start.
 + minor doco updates.
 + Moved error page mechanism to be webapp only.
 + moved mailing lists to sourceforge.
 + MultipartRequest supports multi value headers.
 + Put a semi busy loop into proxy tunnels for IE problems
 + Turn off validation without non-xerces errors
 + Update jakarta examples
 + Use commons logging.
 + Use log4j if extra is present.
 + XML entity resolution uses URLs not Resources

jetty-5.0.alpha1 - 12 August 2003
 + Implemented locale encoding mapping.
 + Improve combinations of Security Constraints
 + Server javadoc from war
 + Switched to mx4j
 + Synced with 4.2.12
 + Updated to Jasper 5.0.7

jetty-5.0.alpha0 - 16 July 2003
 + Compiled against 2.4 servlet spec.
 + Implemented Dispatcher forward attributes.
 + Implemented filter-mapping <dispatcher> element
 + Implemented remote/local addr/port methods
 + Implemented setCharaterEncoding
 + Updated authentication so that a normal Principal is used.
 + updated to jasper 5.0.3

jetty-4.2.12 - 12 August 2003
 + Added missing S to some OPTIONS strings
 + Added open method to threaded server.
 + Fixed MIME types for chemicals
 + Fixed parameter ordering for a forward request.
 + Fixed up HTAccessHandler
 + FORMAuthenticator does 403 with empty error page.
 + Improved error messages from ProxyHandler
 + Padding for IE in RootNotFoundHandler
 + Removed protection of org.mortbay.http attributes
 + Restore max inactive interval for session manager

jetty-4.2.11 - 12 July 2003
 + Branched for Jetty 5 development.
 + Cookie params all in lower case.
 + Fixed race in servlet initialization code.
 + Prevent AJP13 from reordering query.
 + Simplified AJP13 connection handling.
 + Support separate Monitor class for start

jetty-4.2.10 - 07 July 2003
 + Updates to JettyPlus documentation
 + Updates to Jetty tutorial for start.jar, jmx etc

jetty-4.2.10pre2 - 04 July 2003
 + Addition of mail service for JettyPlus
 + Allow multiple security-role-ref elements per servlet.
 + Cleaned up alias handling.
 + Confidential redirection includes query
 + Fixed cookie handling for old cookies and safari
 + handle multiple security role references
 + Handle Proxy-Connection better
 + Improvement to JettyPlus config of datasources and connection pools
 + Many improvements in JettyPlus java:comp handling
 + Move to Service-based architecture for JettyPlus features
 + Re-implementation of JNDI
 + Restricted ports in ProxyHandler.
 + Session statistics
 + URI always encodes %
 + XmlConfiguration can get/set fields.

jetty-4.2.10pre1 - 02 June 2003
 + Added SSO implementation for FORM authentication.
 + Added stop.jar
 + Deprecated forced chunking.
 + Fixed AJP13 protocol so that request/response header enums are correct.
 + Fixed form auth success redirect after retry, introduced in 4.2.9rc1
 + Fixed JSP code visibility problem introduced in Jetty-4.2.10pre0
 + Fixed problem with shared session for inter context dispatching.
 + Form authentication remembers URL over 403
 + ProxyHandler has improved test for request content
 + Removed support of org.mortbay.http.User role.
 + Trace support is now optional (in AbstractHttpHandler).
 + WebApplicationContext does not reassign defaults descriptor value.

jetty-4.2.10pre0 - 05 May 2003
 + Added ability to override jetty startup class by using -Djetty.server on
   runline
 + Allow params in form auth URLs
 + Allow query params in error page URL.
 + Apply the append flag of RolloverFileOutputStream constructor.
 + Fixed CRLF bug in MultiPartRequest
 + Fixed table refs in JDBCUserRealm.
 + FORM Authentication is serializable for session distribution.
 + getAuthType maps the HttpServletRequest final strings.
 + getAuthType returns CLIENT_CERT instead of CLIENT-CERT.
 + Incorporate jetty extra and plus into build
 + Incorporate JettyPlus jotm etc into build.
 + Integrate with JAAS
 + Massive reorg of the CVS tree.
 + Merge multivalued parameters in dispatcher.
 + Moved Log4JLogSink into JettyPlus
 + New look and feel for www site.
 + ProxyHandler checks black and white lists for Connect.
 + RolloverFileOutputStream manages Rollover thread.
 + Updated to jasper jars from tomcat 4.1.24
 + Warn if max form content size is reached.

jetty-4.2.9 - 19 March 2003
 + Conditional headers check after /dir to /dir/ redirection.

jetty-4.2.9rc2 - 16 March 2003
 + Added X-Forwarded-For header in ProxyHandler
 + Allow dispatch to j_security_check
 + Defaults descriptor has context classloader set.
 + Fixed build.xml for source release
 + Made rfc2068 PUT/POST Continues support optional.
 + Updated included jmx jars

jetty-4.2.9rc1 - 06 March 2003
 + Added requestlog to HttpContext.
 + Added support for client certs to AJP13.
 + Added trust manager support to SunJsseListener.
 + Allow delegated creation of WebApplication derivations.
 + Check Data contraints before Auth constraints
 + Cleaned up includes
 + Dump servlet can load resources for testing now.
 + Optional 2.4 behaviour for sessionDestroyed notification.
 + ProxyHandler has black and white host list.
 + Reduced default context cache sizes (Total 1MB file 100KB).
 + Removed checking for single valued headers.
 + Stop proxy url from doing user interaction.
 + Turn request log buffering off by default.
 + Work around URLClassloader not handling leading /

jetty-4.2.8_01 - 18 February 2003
 + Added a SetResponseHeadersHandler, can set P3P headers etc.
 + Added MBeans for Servlets and Filters
 + Added option to resolve remote hostnames.  Defaults to off.
 + Default servlet can have own resourceBase.
 + Fixed AdminServlet to handle changed getServletPath better.
 + Fixed CGI servlet to handle multiple headers.
 + Moved ProxyHandler to the src1.4 tree
 + Patched first release of 4.2.8 with correct version number
 + ProxyHandler can handle multiple cookies.
 + Rolled back SocketChannelListener to 4.2.5 version

jetty-4.2.7 - 04 February 2003
 + Changed PathMap to conform to / getServletPath handling.
 + Fixed proxy tunnel for non persistent connections.
 + Relative sendRedirect handles trailing / correctly.
 + Upgraded to JSSE 1.0.3_01 to fix security problem.

jetty-4.2.6 - 24 January 2003
 + Added HttpContext.setHosts to restrict context by real interface.
 + Added MBeans for session managers
 + Added version to HttpServerMBean.
 + Allow AJP13 buffers to be resized.
 + ClientCertAuthentication updates request.
 + Fixed LineInput problem with expanded buffers.
 + Fixed rel sendRedirects for root context.
 + Improved SocketChannelListener contributed.
 + Improved synchronization on AbstractSessionManager.

jetty-4.2.5 - 14 January 2003
 + Added Log4jSink in the contrib directory.
 + Don't process conditional headers and ranges for includes
 + Fixed pathParam bug for ;jsessionid
 + Fixed requestedSessionId null bug.

jetty-4.2.4 - 04 January 2003
 + Added MBeans for handlers
 + Clear context attributes after stop.
 + Clear context listeners after stop.
 + Fixed stop/start handling of servlet context
 + HTAccessHandler checks realm as well as htpassword.
 + Reuse empty LogSink slots.
 + Upgraded jasper to 4.1.18
 + Use requestedSessionId as default session ID.

jetty-4.2.4rc0 - 12 December 2002
 + Added gzip content encoding support to Default and ResourceHandler
 + Added HttpContext.flushCache
 + Allow empty host header.
 + Avoid optional 100 continues.
 + Better access to session manager.
 + Character encoding handling for GET requests.
 + Cheap clear for HttpFields
 + Cleaned up some unused listener throws.
 + Code logs objects rather than strings.
 + Configurable root context.
 + Dir listings in UTF8
 + Fixed dir listing from jars.
 + Fixed isSecure and getScheme for SSL over AJP13
 + Fixed setBufferSize NPE.
 + Handle = in param values.
 + Handle chunked form data.
 + Implemented RFC2817 CONNECT in ProxyHandler
 + Improved ProxyHandler to the point is works well for non SSL.
 + Improved setBufferSize handling
 + Limit form content size.
 + Removed container transfer encoding handling.
 + RootNotFoundHandler to help when no context found.
 + Simplified ThreadedServer
 + Update jasper to 4.1.16beta
 + Use ThreadLocals for ByteArrayPool to avoid synchronization.
 + Use Version to reset HttpFields

jetty-4.2.3 - 02 December 2002
 + Added links to Jetty Powered page
 + added main() to org.mortbay.http.Version
 + Added PKCS12Import class to import PKCS12 key directly
 + Check form authentication config for leading /
 + Cleaner servlet stop to avoid extra synchronization on handle
 + Clean up of ThreadedServer.stop()
 + Fixed some typos
 + org.mortbay.http.HttpContext.FileClassPathAttribute
 + Removed aggressive threadpool shrinkage to avoid deadlock on SMP machines.
 + removed old HttpContext.setDirAllowed()
 + Updated bat scripts

jetty-4.2.2 - 20 November 2002
 + Added EOFException to reduce log verbosity on closed connections.
 + Avoided bad buffer status after closed connection.
 + Fixed handling of empty headers
 + Fixed sendRedirect for non http URLS
 + Fixed URI query recycling for persistent connections

jetty-4.2.1 - 18 November 2002
 + Fixed bad optimization in UrlEncoding
 + Re-enabled UrlEncoding test harnesses

jetty-4.2.0 - 16 November 2002
 + Added definitions for RFC2518 WebDav response codes.
 + Added upload demo to dump servlet.
 + Fixed AJP13 buffer size.
 + Fixed include of Invoker servlet.
 + Fixed remove listener bug.
 + Lowercase jsessionid for URLs only.
 + Made NCSARequestLog easier to extend.
 + Many more optimizations.
 + Removed jasper source and just include jars from 4.1.12
 + Removed remaining non portable getBytes() calls
 + Restrict 304 responses to seconds time resolution.
 + Use IE date formatting for speed.
 + Worked around JVM1.3 bug for JSPs

jetty-4.1.4 - 16 November 2002
 + Fixed ContextLoader parent delegation bug
 + Fixed Invoker servlet for RD.include
 + Fixed remove SocketListener bug.
 + Last modified handling uses second resolution.
 + Made NCSARequestLog simpler to extend.
 + Use IE date formatting for last-modified efficiency

jetty-4.2.0rc1 - 02 November 2002
 + Fixed ContextLoader parent delegation bug.
 + Fixed directory resource bug in JarFileResource.
 + Fixed firstWrite after commit.
 + Fixed problem setting the size of chunked buffers.
 + Fixed servletpath on invoker for named servlets.
 + Improved handling of 2 byte encoded characters within forms.
 + Recycling of HttpFields class.
 + Removed unused Servlet and Servlet-Engine headers.
 + Renamed Filter application methods.
 + Support default mime mapping defined by *

jetty-4.2.0rc0 - 24 October 2002
 + Added authenticator to admin.xml
 + Added embedded iso8859 writer to HttpOutputStream.
 + Fixed RolloverFileOutputStream without date.
 + Fixed SessionManager initialization
 + Fixed Session timeout NPE.
 + Greg's birthday release!
 + Removed duplicate classes from jar

jetty-4.1.3 - 24 October 2002
 + Added authenticator to admin.xml
 + Fixed RolloverFileOutputStream without date.
 + Fixed SessionManager initialization
 + Fixed Session timeout NPE.

jetty-4.0.6 - 24 October 2002
 + Clear interrupted status in ThreadPool
 + fixed forward attribute handling for jsp-file servlets
 + Fixed forward query string handling
 + Fixed handling of relative sendRedirect after forward.
 + Fixed setCharacterEncoding to work with getReader
 + Fixed virtual hosts temp directories.

jetty-4.2.0beta0 - 13 October 2002
 + 404 instead of 403 for WEB-INF requests
 + Allow %3B encoded ; in URLs
 + Allow anonymous realm
 + Build without jmx
 + Fixed bad log dir detection
 + Fixed caching of directories to avoid shared buffers.
 + Fix Session invalidation bug
 + FORM authentication sets 403 error page
 + getNamedDispatcher(null) returns containers default servlet.
 + New AJP13 implementation.
 + New Buffering implementation.
 + New ThreadPool implementation.
 + Removed Dispatcher dependancy on ServletHttpContext
 + Stop/Start filters in declaration order.
 + unquote charset in content type
 + Update jasper to 4.1.12 tag
 + Use "standard" names for default,jsp & invoker servlets.

jetty-4.1.2 - 13 October 2002
 + 404 instead of 403 for WEB-INF requests
 + Allow %3B encoded ; in URLs
 + Allow anonymous realm
 + Build without jmx
 + Fixed bad log dir detection
 + Fixed caching of directories to avoid shared buffers.
 + Fix Session invalidation bug
 + FORM authentication sets 403 error page
 + getNamedDispatcher(null) returns containers default servlet.
 + Some AJP13 optimizations.
 + Stop/Start filters in declaration order.
 + unquote charset in content type
 + Update jasper to 4.1.12 tag
 + Use "standard" names for default,jsp & invoker servlets.

jetty-4.1.1 - 30 September 2002
 + Avoid setting sotimeout for optimization.
 + Cache directory listings.
 + Deprecated maxReadTime.
 + Fixed client scripting vulnerability with jasper2.
 + Fixed infinite recursion in JDBCUserRealm
 + Fixed space in resource name handling for jdk1.4
 + Merged LimitedNCSARequestLog into NCSARequestLog
 + Moved launcher/src to src/org/mortbay/start
 + String comparison of If-Modified-Since headers.
 + Touch files when expanding jars

jetty-4.1.0 - 22 September 2002
 + Added LimitedNCSARequestLog
 + ClientCertAuthenticator protected from null subjectDN
 + Context Initparams to control session cookie domain, path and age.
 + Fixed AJP13 handling of mod_jk loadbalancing.
 + Fixed CGI+windows security hole.
 + Handle unremovable tempdir.
 + NCSARequest log buffered default
 + Sorted directory listings.
 + Stop servlets in opposite order to start.
 + Use javac -target 1.2 for normal classes
 + WEB-INF/classes before WEB-INF/lib

jetty-4.1.0RC6 - 14 September 2002
 + Added logon.jsp for no cookie form authentication.
 + Added redirect to welcome file option.
 + Cleaned up old debug.
 + Don't URL encode FileURLS.
 + Encode URLs of Authentication redirections.
 + Extended Session API to pass request for jvmRoute handling
 + Fixed problem with AJP 304 responses.
 + FormAuthenticator uses normal redirections now.
 + Improved HashUserRealm doco
 + Improved look and feel of demo

jetty-4.1.0RC5 - 08 September 2002
 + Added commandPrefix init param to CGI
 + AJP13Listener caught up with HttpConnection changes.
 + Implemented security-role-ref for isUserInRole.
 + Improved errors for misconfigured realms.
 + More cleanup in ThreadPool for idle death.

jetty-4.1.0RC4 - 30 August 2002
 + Created statsLock sync objects to avoid deadlock when stopping.
 + Included IbmJsseListener in the contrib directory.
 + Reverted to 302 for all redirections as all clients do not understand 303
 + Updated jasper2 to 4.1.10 tag.

jetty-4.1.0RC3 - 28 August 2002
 + Added buffering to request log
 + Added defaults descriptor to addWebApplications.
 + addWebApplications encodes paths to allow for spaces in file names.
 + Allow FORM auth pages to be within security constraint.
 + Allow WebApplicationHandler to be used with other handlers.
 + Created and integrated the Jetty Launcher
 + Fixed security problem for suffix matching with trailing "/"
 + Improved handling of path encoding in Resources for bad JVMs
 + Improved handling of PUT,DELETE & MOVE.
 + Made Resource canonicalize it's base path for directories

jetty-4.1.0RC2 - 20 August 2002
 + Added HttpListener.bufferReserve
 + Build ant, src and zip versions with the release
 + Clear interrupted status in ThreadPool
 + Conveninace setClassLoaderJava2Compliant method.
 + Fixed HttpFields cache overflow
 + Improved ByteArrayPool to handle multiple sizes.
 + Updated to Jasper2 (4_1_9 tag)
 + Use system line separator for log files.

jetty-4.1.0RC1 - 11 August 2002
 + Fixed forward query string handling
 + Fixed forward to jsp-file servlet
 + Fixed getContext to use canonical contextPathSpec
 + Fixed handling of relative sendRedirect after forward.
 + Fixed setCharacterEncoding to work with getReader
 + Improved the return codes for PUT
 + Made HttpServer serializable
 + Updated international URI doco
 + Updated jasper to CVS snapshot 200208011920

jetty-4.1.0RC0 - 31 July 2002
 + Added DigestAuthenticator
 + Added ExpiryHandler which can set a default Expires header.
 + Added link to a Jetty page in Korean.
 + Changed URI default charset back to ISO_8859_1
 + Fixed getRealPath for packed war files.
 + Restructured Password into Password and Credentials

jetty-4.0.5 - 31 July 2002
 + Fixed getRealPath for packed war files.
 + Fixed getRequestURI for RD.forward to return new URI.
 + Reversed order of ServletContextListener.contextDestroyed calls

jetty-4.1.B1 - 19 July 2002
 + Added 2.4 Filter dispatching support.
 + Added PUT,DELETE,MOVE support to webapps.
 + CGI Servlet, catch and report program invocation failure status.
 + CGI Servlet, fixed suffix mapping problem.
 + CGI Servlet, pass all HTTP headers through.
 + CGI Servlet, set working directory for exec
 + Moved dynamic servlet handling to Invoker servlet.
 + Moved webapp resource handling to Default servlet.
 + Reversed order of ServletContextListener.contextDestroyed calls
 + Sessions create attribute map lazily.
 + Support HTTP/0.9 requests again
 + Updated mini.http.jar target

jetty-3.1.9 - 15 July 2002
 + Allow doHead requests to be forwarded.
 + Fixed race in ThreadPool for minThreads <= CPUs

jetty-4.1.B0 - 13 July 2002
 + Added work around of JDK1.4 bug with NIO listener
 + Allow filter init to access servlet context methods.
 + close rather than disable stream after forward
 + Fixed close problem with load balancer.
 + Fixed ThreadPool bug when minThreads <= CPUs
 + Keep notFoundContext out of context mapping lists.
 + mod_jk FAQ
 + Moved 3rd party jars to $JETTY_HOME/ext
 + NCSARequestLog can log to stderr
 + RD.forward changes getRequestURI.
 + Stopped RD.includes closing response.

jetty-4.1.D2 - 24 June 2002
 + Added AJP13 listener for apache integration.
 + Allow comma separated cookies and headers
 + Back out Don't chunk 30x empty responses.
 + Better recycling of HttpRequests.
 + Conditional header tested against welcome file not directory.
 + Fixed ChunkableOutputStream close propagation
 + Improved ThreadedServer stopping on bad networks
 + Moved jmx classes from JettyExtra to here.
 + Protect session.getAttributeNames from concurrent modifications.
 + Set contextloader during webapplicationcontext.start
 + Support trusted external authenticators.
 + Use ThreadLocals to avoid unwrapping in Dispatcher.

jetty-4.0.4 - 23 June 2002
 + Back out change: Don't chunk 30x empty responses.
 + Conditional header tested against welcome file not directory.
 + Improved ThreadedServer stopping on bad networks

jetty-4.0.3 - 20 June 2002
 + Allow comma separated cookies and headers
 + Allow session manager to be initialized when set.
 + Better recycling of HttpRequests.
 + Fixed close propagation of on-chunked output streams
 + Fixed japanese locale
 + Force security disassociation.
 + Protect session.getAttributeNames from concurrent modifications.
 + WebapplicationContext.start sets context loader

jetty-4.1.D1 - 08 June 2002
 + Added simple buffer pool.
 + Don't chunk 30x empty responses.
 + Fixed /foo/../bar// bug in canonical path.
 + Fixed "" contextPaths in Dispatcher.
 + Merged ResourceBase and SecurityBase into HttpContext
 + Recycle servlet requests and responses
 + Removed race for the starting of session scavaging
 + Reworked output buffering to keep constant sized buffers.

jetty-4.0.2 - 06 June 2002
 + Added OptimizeIt plug
 + Don't chunk 30x empty responses.
 + Fixed /foo/../bar// bug in canonical path.
 + Fixed "" contextPaths in Dispatcher.
 + Fixed handler/context start order.
 + Fixed web.dtd references.
 + Removed race for the starting of session scavaging

jetty-3.1.8 - 06 June 2002
 + Fixed /foo/../bar// bug in canonical path.
 + Fixed no slash context redirection.
 + Fixed singled threaded dynamic servlets
 + Made SecurityConstraint.addRole() require authentication.

jetty-4.1.D0 - 05 June 2002
 + Added OptimizeIt plug.
 + Added TypeUtil to reduce Integer creation.
 + BRAND NEW WebApplicationHandler & WebApplicationContext
 + Experimental CLIENT-CERT Authenticator
 + Fixed handler/context start order.
 + Fixed web.dtd references.
 + General clean up of the API for for MBean getters/setters.
 + Removed the HttpMessage facade mechanism
 + Restructured ResourceHandler into ResourceBase
 + The 4.1 Series started looking for even more performance within the 2.3
   specification.

jetty-4.0.1 - 22 May 2002
 + Fixed "null" return from getRealPath
 + Fixed contextclassloader on ServletContextEvents.
 + OutputStreamLogSink config improvements
 + Support graceful stopping of context and server.
 + Updated jasper to 16 May snapshot

jetty-4.0.1RC2 - 14 May 2002
 + 3DES Keylength was being reported as 0. Now reports 168 bits.
 + Added confidential and integral redirections to HttpListener
 + Better error for jre1.3 with 1.4 classes
 + Cleaned up RD query string regeneration.
 + Fixed ServletResponse.reset() to resetBuffer.
 + Implemented the run-as servlet tag.

jetty-4.0.1RC1 - 29 April 2002
 + Avoid flushes during RequestDispatcher.includes
 + Better handling if no realm configured.
 + Expand ByteBuffer full limit with capacity.
 + Fixed double filtering of welcome files.
 + Fixed FORM authentication auth of login page bug.
 + Fixed setTempDirectory creation bug
 + Improved flushing of chunked responses

jetty-4.0.1RC0 - 18 April 2002
 + AbstractSessionManager sets contextClassLoader for scavanging
 + Added extract arg to addWebApplications
 + DTD allows static "Get" and "Set" methods to be invoked.
 + Extended facade interfaces to HttpResponse.sendError
 + Fixed delayed response bug: Stopped HttpConnection consuming input from
   timedout connection.
 + Moved basic auth handling to HttpRequest
 + Pass pathParams via welcome file forward for jsessionid
 + Set thread context classloader for webapp load-on-startup inits
 + Updated Jasper to CVS snapshot from Apr 18 18:50:59 BST 2002

jetty-4.0.0 - 22 March 2002
 + Added IPAddressHandler for IP restrictions
 + Jetty.sh cygwin support
 + Minor documentation updates.
 + Updated contributors.
 + Updated tutorial configure version

jetty-4.0.RC3 - 20 March 2002
 + Changed html attribute order for mozilla quirk.
 + ContextInitialized notified before load-on-startup servlets.
 + Fixed ZZZ offset format to +/-HHMM
 + JDBCUserRealm instantiates JDBC driver
 + Suppress WriterOutputStream warning.
 + Updated history

jetty-4.0.RC2 - 12 March 2002
 + Added experimental nio SocketChannelListener
 + Added skeleton load balancer
 + Disabled the Password EXEC mechanism by default
 + Dont try to extract directories
 + Fixed column name in JDBCUserRealm
 + Fixed empty referrer in NCSA log.
 + Fixed security constraint problem with //
 + Fixed version for String XmlConfigurations
 + Removed redundant sessionID check.
 + Remove last of the Class.forName calls.
 + Security FAQ

jetty-3.1.7 - 12 March 2002
 + Fixed security problem with constraints being bypassed with // in URLs

jetty-4.0.RC1 - 06 March 2002
 + Added ContentEncodingHandler for compression.
 + Call response.flushBuffer after service to flush wrappers.
 + contextDestroyed event sent before destruction.
 + Contributors list as an image to prevent SPAM!
 + Empty suffix for temp directory.
 + FileResource depends less on FilePermissions.
 + Fixed filter vs forward bug.
 + Fixed recursive DEBUG loop in Logging.
 + Improved efficiency of quality list handling
 + Minor changes to make HttpServer work on J2ME CVM
 + Simplified filter API to chunkable streams
 + Updated jetty.sh to always respect arguments.
 + Warn if jdk 1.4 classes used on JVM <1.4
 + WebApplication will use ContextLoader even without WEB-INF directory.
 + XmlParser is validating by default. use o.m.x.XmlParser.NotValidating
   property to change.

jetty-3.1.6 - 28 February 2002
 + Dispatcher.forward dispatches directly to ServletHolder to avoid premature
   exception handling.
 + Empty suffix for temp directory.
 + Fixed HttpFields remove bug
 + HttpResponse.sendError makes a better attempt at finding an error page.
 + Implemented 2.3 clarifications to security constraint semantics PLEASE
   REVIEW YOUR SECURITY CONSTRAINTS (see README).
 + LineInput can handle any sized marks
 + Set Listeners default scheme

jetty-4.0.B2 - 25 February 2002
 + Accept jetty-web.xml or web-jetty.xml in WEB-INF
 + Added LoggerLogSink to direct Jetty Logs to JDK1.4 Log.
 + Added optional JDK 1.4 src tree
 + Added org.mortbay.http.JDBCUserRealm
 + Added String constructor to XmlConfiguration.
 + Adjust servlet facades for welcome redirection
 + Improved default jetty.xml
 + Improve handling of unknown URL protocols.
 + Init classloader for JspServlet
 + Minor Jasper updates
 + o.m.u.Frame uses JDK1.4 stack frame handling
 + Simplified addWebApplication
 + Slightly more agressive eating unused input from non persistent connection.
 + Start ServletHandler as part of the FilterHandler start.
 + User / mapping rather than /* for servlet requests to static content

jetty-4.0.B1 - 13 February 2002
 + Added setClassLoader and moved getFileClassPath to HttpContext
 + getRequestURI returns encoded path
 + HttpConnection always eats unused bodies
 + LineInput waits for LF after CF if seen CRLF before.
 + Merged HttpMessage and Message
 + Servlet request destined for static content returns paths as default servlet
 + Suppress error only for IOExceptions not derivitives.
 + Updated examples webapp from tomcat
 + WriterOutputStream so JSPs can include static resources.

jetty-4.0.B0 - 04 February 2002
 + Added AbstractSessionManager
 + Added Array element to XMLConfiguration
 + Added hack for compat tests in watchdog for old tomcat stuff
 + Added index links to tutorial
 + Allow listener schemes to be set.
 + Common handling of TRACE
 + Factor out RolloverFileOutputStream from OutputStreamLogSink
 + Fixed HttpFields remove bug
 + Handle special characters in resource file names better.
 + HttpContext destroy
 + Implemented 2.3 security constraint semantics PLEASE REVIEW YOUR SECURITY
   CONSTRAINTS (see README).
 + Reduce object count and add hash width to StringMap
 + Release process builds JettyExtra
 + Removed triggers from Code.
 + Remove request logSink and replace with RequestLog using
   RolloverFileOutputStream
 + Renamed getHttpServers and added setAnonymous
 + Stop and remove NotFound context for HttpServer
 + Support Random Session IDs in HashSessionManager.
 + Updated crimson to 1.1.3
 + Updated tutorial and FAQ
 + Welcome file dispatch sets requestURI.
 + Welcome files may be relative

jetty-4.0.D4 - 14 January 2002
 + Added BlueRibbon campaign.
 + Added isAuthenticated to UserPrincipal
 + Extract WAR files to standard temp directory
 + Fixed noaccess auth demo.
 + FORM auth caches UserPrincipal
 + Handle ServletRequestWrappers for Generic Servlets
 + Improved handling of UnavailableException
 + Improved HttpResponsse.sendError error page matching.
 + Prevent output after forward
 + RequestDispatcher uses cached resources for include
 + URI uses UTF8 for % encodings.

jetty-4.0.D3 - 31 December 2001
 + cookies with maxAge==0 expire on 1 jan 1970
 + Corrected name to HTTP_REFERER in CGI Servlet.
 + DateCache handles misses better.
 + Fixed cached filter wrapping.
 + Fixed ContextLoader lib handling.
 + Fixed getLocale again
 + Fixed UrlEncoding for % + combination.
 + Generalized temp file handling
 + HttpFields uses DateCache more.
 + Made Frame members private and fixed test harness
 + Moved admin port to 8081 to avoid JBuilder
 + Patch jasper to 20011229101000
 + Removed limits on mark in LineInput.
 + setCookie always has equals

jetty-3.1.5 - 11 December 2001
 + Allow POSTs to static resources.
 + Branched at Jetty_3_1
 + cookies with maxage==0 expired 1 jan 1970
 + Fixed ChunableInputStream.resetStream bug.
 + Fixed formatting of redirectURLs for NS4.08
 + Ignore IO errors when trying to persist connections.
 + setCookie always has equals for cookie value
 + stopJob/killStop in ThreadPool to improve stopping ThreadedServer on some
   platforms.

jetty-4.0.D2 - 02 December 2001
 + added addWebApplications auto discovery
 + Allow POSTs to static resources.
 + Better handling of charset in form encoding.
 + Disabled last forwarding by setPath()
 + Fixed ChunableInputStream.resetStream bug.
 + Fixed formatting of redirect URLs.
 + Ignore IO errors when trying to persist connections.
 + Made the root context a webapplication.
 + Moved demo docroot/servlets to demo directory
 + New event model to decouple from beans container.
 + Removed Demo.java (until updated).
 + Removed ForwardHandler.
 + Removed most of the old doco, which needs to be rewritten and added again.
 + Removed Request set methods (will be replaced)
 + Restructured for demo and test hierarchies
 + stopJob/killStop in ThreadPool to improve stopping ThreadedServer on some
   platforms.

jetty-4.0.D1 - 14 November 2001
 + Added Context and Session Event Handling
 + Added FilterHandler
 + Added FilterHolder
 + Changed HandlerContext to HttpContext
 + Fixed bug with request dispatcher parameters
 + Fixed ServletHandler with no servlets
 + New ContextLoader implementation.
 + New Dispatcher implementation
 + Removed destroy methods
 + Simplified MultiMap
 + Simplified ServletHandler

jetty-4.0.D0 - 06 November 2001
 + 1.2 JSP API
 + 2.3 Servlet API
 + Added examples webapp from tomcat4
 + Branched at Jetty_3_1
 + Branched from Jetty_3_1 == Jetty_3_1_4
 + Jasper from tomcat4
 + Start SessionManager abstraction.

jetty-3.1.4 - 06 November 2001
 + Added RequestLogFormat to allow extensible request logs.
 + Default PathMap separator changed to ":,"
 + Generate session unbind events on a context.stop()
 + getRealPath accepts \ URI separator on platforms using \ file separator.
 + HTAccessHandler made stricter on misconfiguration
 + PathMap now ignores paths after ; or ? characters.
 + Remove old stuff from contrib that had been moved to extra
 + Support the ZZZ timezone offset format in DateCache

jetty-3.1.3 - 26 October 2001
 + Allow a per context UserRealm instance.
 + Correct dispatch to error pages with javax attributes set.
 + Fixed binary files in CVS
 + Fixed several problems with external role authentication. Role
   authentication in JBoss was not working correctly and there were possible
   object leaks. The fix required an API change to UserPrinciple and UserRealm.
 + Fixed Virtual hosts to case insensitive.
 + Fix security problem with trailing special characters. Trailing %00 enabled
   JSP source to be viewed or other servlets to be bypassed.
 + Improved FORM auth handling of role failure.
 + Improved Jasper debug output.
 + Improved ThreadedServer timeout defaults
 + PathMap spec separator changed from ',' to ':'. May be set with
   org.mortbay.http.PathMap.separators system property.
 + Upgraded JSSE to 1.0.2

jetty-3.1.2 - 13 October 2001
 + Added run target to ant
 + Added ServletHandler.sessionCount()
 + Added short delay to shutdown hook for JVM bug.
 + Changed 304 responses for Opera browser.
 + Changed JSESSIONID to jsessionid
 + Changed unsatisfiable range warnings to debug.
 + Fixed attr handling in XmlParser.toString
 + Fixed authentication role handling in FORM auth.
 + Fixed double entry on PathMap.getMatches
 + Fixed FORM Authentication username.
 + Fixed NotFoundHandler handling of unknown methods
 + Fixed request log date formatting
 + Fixed servlet handling of non session url params.
 + FORM authentication passes query params.
 + Further improvements in handling of shutdown.
 + Log OK state after thread low warnings.

jetty-3.1.1 - 27 September 2001
 + Correctly ignore auth-constraint descriptions.
 + Fixed jar manifest format - patched 28 Sep 2001
 + Fixed ServletRequest.getLocale().
 + Handle requestdispatcher during init.
 + Reduced verbosity of bad URL errors from IIS virus attacks
 + Removed incorrect warning for WEB-INF/lib jar files.
 + Removed JDK 1.3 dependancy
 + Use lowercase tags in html package to be XHTML-like.

jetty-3.1.0 - 21 September 2001
 + Added HandlerContext.registerHost
 + Added long overdue Tutorial documentation.
 + Fix .. handling in URI
 + Fix flush on stop bug in logs.
 + Fix FORM authentication on exact patterns
 + Fix Jetty.bat for spaces.
 + Fix param reading on CGI servlet
 + Fix REFFERER in CGI
 + Fix ResourceHandler cache invalidate.
 + Fix reuse of Resource
 + Fix ServletResponse.setLocale()
 + Improved closing of listeners.
 + Improved some other documentation.
 + New simplified jetty.bat
 + Optimized List creation
 + Removed win32 service.exe

jetty-3.1.rc9 - 02 September 2001
 + Added bin/orgPackage.sh script to change package names.
 + Added handlerContext.setClassPaths
 + Added lowResourcePersistTimeMs for more graceful degradation when we run out
   of threads.
 + Added support for Nonblocking listener.
 + Changed to org.mortbay domain names.
 + Fixed bug with non cookie sessions.
 + Fixed handling of rel form authentication URLs
 + Format cookies in HttpFields.
 + Form auth login and error pages relative to context path.
 + Patched Jasper to 3.2.3.

jetty-3.1.rc8 - 22 August 2001
 + Added HttpServer statistics
 + Allow contextpaths without leading /
 + Allow per context log files.
 + Buffer allocation
 + Don't add notfound context.
 + Fixed handling of default mime types
 + ISO8859 conversion
 + Many major and minor optimizations:
 + OutputStreamLogSink replaces WriterLogSink
 + Removed race from dynamic servlet initialization.
 + Separation of URL params in HttpHandler API.
 + StringMap
 + Support WEB-INF/web-jetty.xml configuration extension for webapps
 + Updated sponsors page
 + URI canonicalPath
 + URI pathAdd

jetty-3.1.rc7 - 09 August 2001
 + Added doco for Linux port redirection.
 + Added FORM authentication.
 + Added method handling to HTAccessHandler.
 + Added shutdown hooks to Jetty.Server to trap Ctl-C
 + Added UML diagrams to Jetty architecture documentation.
 + Added utility methods to ServletHandler for wrapping req/res pairs.
 + Don't persist connections if low on threads.
 + Dump Servlet displays cert chains
 + Fix bug in sendRedirect for HTTP/1.1
 + Fixed bug with session ID generation.
 + Fixed redirect handling by the CGI Servlet.
 + Fixed request.getPort for redirections from 80
 + Optimized HttpField handling to reduce object creatiyon.
 + Remove old context path specs
 + ServletRequest SSL attributes in line with 2.2 and 2.3 specs.
 + ServletResponse.sendRedirect puts URLs into absolute format.
 + Use Enumerations to reduce conversions for servlet API.

jetty-3.1.rc6 - 10 July 2001
 + Added Client authentication to the JsseListener
 + Added debug and logging config example to demo.xml
 + Added Get element to the XmlConfiguration class.
 + Added getResource to HandleContext.
 + Added Static calls to the XmlConfiguration class.
 + Avoid script vulnerability in error pages.
 + Cleaned up destroy handling of listeners and contexts.
 + Cleaned up Win32 Service server creation.
 + Close persistent HTTP/1.0 connections on missing Content-Length
 + Fixed a problem with Netscape and the acrobat plugin.
 + Fixed bug in B64Code. Optimised B64Code.
 + Fixed XmlParser to handle xerces1.3 OK
 + Improved debug output for IOExceptions.
 + Improved SSL debugging information.
 + KeyPairTool can now load cert chains.
 + KeyPairTool is more robust to provider setup.
 + Moved gimp image files to Jetty3Extra
 + Moved mime types and encodings to property bundles.
 + Removed getConfiguration from LifeCycleThread to avoid JMX clash.
 + RequestDispatch.forward() uses normal HandlerContext.handle() path if
   possible.
 + Updated to JSSE-1.0.2, giving full strength crypto.
 + Use exec for jetty.sh run
 + WebApps initialize resourceBase before start.
 + Win32 Service uses Jetty.Server instead of HttpServer.

jetty-3.1.rc5 - 01 May 2001
 + Added build target for mini.jetty.jar - see README.
 + Added HTaccessHandler to authenitcate against apache .htaccess files.
 + Added query param handling to ForwardHandler
 + Added ServletHandler().setUsingCookies().
 + Added UnixCrypt support to c.m.U.Password
 + Fixed EOF handling in MultiPartRequest.
 + Fixed forwarding to null pathInfo requests.
 + Fixed handling of empty responses at header commit.
 + Fixed handling of multiple cookies.
 + Fixed jetty.bat classpath problems.
 + Fixed ResourceHandler handling of ;JSESSIONID
 + Fixed sync of ThreadPool idleSet.
 + Major restructing of packages to separate servlet dependancies. c.m.XML  -
   moved XML dependant classes from c.m.Util c.m.HTTP - No servlet or XML
   dependant classes: c.m.Jetty.Servlet - moved from c.m.HTTP.Handler.Servlet
   c.m.Servlet - received some servlet dependant classes from HTTP.
 + Optimized canonical path calculations.
 + Request log contains bytes actually returned.
 + Warn and close connections if content-length is incorrectly set.

jetty-3.0.6 - 26 April 2001
 + Fixed EOF handlding in MultiPartRequest.
 + Fixed forwarding to null pathInfo requests.
 + Fixed handling of empty responses at header commit.
 + Fixed ResourceHandler handling of ;JSESSIONID
 + Fixed sync of ThreadPool idleSet.
 + Load-on-startup the JspServlet so that precompiled servlets work.

jetty-3.1.rc4 - 14 April 2001
 + Added idle thread getter to ThreadPool.
 + Include full versions of JAXP and Crimson
 + Load-on-startup the JspServlet so that precompiled servlets work.
 + Removed stray debug println from the Frame class.

jetty-3.0.5 - 14 April 2001
 + Branched from 3.1 trunk to fix major errors
 + Created better random session ID
 + Don't chunk if content length is known.
 + fixed getLocales handling of quality params
 + Fixed LineInput bug EOF
 + Fixed session invalidation unbind notification to conform with spec
 + Improved flush ordering for forwarded requests.
 + Load-on-startup the JspServlet so that precompiled servlets work.
 + Resource handler strips URL params like JSESSION.
 + Turned off range handling by default until bugs resolved

jetty-3.1.rc3 - 09 April 2001
 + Added ContentHandler Observer to XmlParser.
 + Allow webapp XmlParser to be observed for ejb-ref tags etc.
 + Cleaned up handling of exceptions thrown by servlets.
 + Created better random session ID
 + Frame handles more JIT stacks.
 + Handle zero length POSTs
 + Implemented multi-part ranges so that acrobat is happy.
 + Improved flush ordering for forwarded requests.
 + Improved ThreadPool stop handling
 + Simplified multipart response class.
 + Start session scavenger if needed.

jetty-3.1.rc2 - 30 March 2001
 + Added MultiException to throw multiple nested exceptions.
 + added options to turn off ranges and chunking to support acrobat requests.
 + fixed getLocales handling of quality params
 + fixed getParameter(name) handling for multiple values.
 + Improved handling of Primitive classes in XmlConfig
 + Improved logging of nested exceptions.
 + Lifecycle.start() may throw Exception
 + Only one instance of default MIME map.
 + Renamed getConnection to getHttpConnection
 + Use reference JAXP1.1 for XML parsing.y
 + Version 1.1 of configuration dtd supports New objects.

jetty-3.1.rc1 - 18 March 2001
 + Added Jetty documentation pages from JettyWiki
 + Cleaned up build.xml script
 + Fixed problem with ServletContext.getContext(uri)
 + Minimal handling of Servlet.log before initialization.
 + Moved JMX and SASL handling to Jetty3Extra release
 + Resource handler strips URL params like JSESSION.
 + Various SSL cleanups

jetty-3.1.rc0 - 23 February 2001
 + Added JMX management framework.
 + Changed getter and setter methods that did not conform to beans API.
 + Dynamic servlets may be restricted to Context classloader.
 + Fixed init order for unnamed servlets.
 + Fixed session invalidation unbind notification to conform with spec
 + Improved handling of primitives in utilities.
 + Improved InetAddrPort and ThreadedServer to reduce DNS lookups.
 + Reoganized packages to allowed sealed Jars
 + Socket made available via HttpConnection.
 + Use Thread context classloader as default context loader parent.

jetty-3.0.4 - 23 February 2001
 + Fixed LineInput bug with split CRLF.

jetty-3.0.3 - 03 February 2001
 + Allow Log to be disabled before initialization.
 + Fixed handling of directories without trailing /
 + Fixed pipelined request buffer bug.
 + Handle empty form content without exception.
 + Implemented web.xml servlet mapping to a JSP
 + Included new Jetty Logo

jetty-3.0.2 - 13 January 2001
 + Added etc/jetty.policy as example policy file.
 + Allow '+' in path portion of a URL.
 + Context specific security permissions.
 + Greatly improved buffering in ChunkableOutputStream
 + Handle unknown status reasons in HttpResponse
 + Ignore included response updates rather than IllegalStateException
 + Improved HTML.Block efficiency
 + Improved jetty.bat
 + Improved jetty.sh
 + Padded error bodies for IE bug.
 + Removed classloading stats which were causing circular class loading
   problems.
 + Replaced ResourceHandler FIFO cache with LRU cache.
 + Restructured demo site pages.
 + Try ISO8859_1 encoding if can't find ISO-8859-1

jetty-3.0.1 - 20 December 2000
 + Fixed value unbind notification for session invalidation.
 + Removed double null check possibility from ServletHolder

jetty-3.0.0 - 17 December 2000
 + Fixed rel path handling in default configurations.
 + Fixed rollover bug in WriterLogSink
 + Fixed taglib parsing
 + Fixed WriterLogSink init bug
 + Improved dtd resolution in XML parser.
 + Improved jetty.sh logging
 + Optional extract war files.
 + Use inner class to avoid double null check sync problems

jetty-3.0.0.rc8 - 13 December 2000
 + Added ForwardHandler
 + Change PathMap handling of /* to give precedence over suffix mapping.
 + Default log options changed if in debug mode.
 + Forward to welcome pages rather than redirect.
 + getSecurityHandler creates handler at position 0.
 + Improved exit admin handling
 + Jetty.Server catches init exceptions per server
 + Mapped *.jsp,*.jsP,*.jSp,*.jSP,*.Jsp,*.JsP,*.JSp,*.JSP
 + Optional alias checking added to FileResource.  Turned on by default on all
   platforms without the "/" file separator.
 + Patched jasper to tomcat 3.2.1
 + Protected META-INF as well as WEB-INF in web applications.
 + Removed security constraint on demo admin server.
 + Removed some unused variables.
 + Removed special characters from source.
 + SysV unix init script
 + Tidied handling of ".", ".." and "//" in resource paths

jetty-3.0.0.rc7 - 02 December 2000
 + Added Com.mortbay.HTTP.Handler.Servlet.Context.LogSink attribute to Servlet
   Context. If set, it is used in preference to the system log.
 + Added NotFoundServlet
 + Added range handling to ResourceHandler.
 + Allow dynamic servlets to be served from /
 + Auto add a NotFoundHandler if needed.
 + CGI servlet handles not found better.
 + Changed log options to less verbose defaults.
 + Conditionals apply to puts, dels and moves in ResourceHandler.
 + Depreciated RollOverLogSink and moved functionality to an improved
   WriterLogSink.
 + Don't set MIME-Version in response.
 + Double null lock checks use ThreadPool.__nullLockChecks.
 + Extended security constraints (see README and WebApp Demo).
 + Fixed security problem with lowercase WEB-INF uris on windows.
 + Handle multiple inits of same servlet class.
 + PUT, MOVE disabled in WebApplication unless defaults file is passed.
 + Set the AcceptRanges header.
 + Set thread context classloader during handler start/stop calls.
 + Split Debug servlet out of Admin Servlet.
 + ThreadedServer.forceStop() now makes a connection to itself to handle
   non-premptive close.
 + URIs accept all characters < 0xff.
 + WEB-INF protected by NotFoundServlet rather than security constraint.

jetty-3.0.0.rc6 - 20 November 2000
 + Added ServletWriter that can be disabled.
 + Added Win32 service support
 + Admin servlet uses unique links for IE.
 + Allow HttpMessage state to be manipulated.
 + Allow load-on-startup with no content.
 + Allow multiple set cookies.
 + Corrected a few of the many spelling mistakes.
 + don't include classes in release.
 + Don't set connection:close for normal HTTP/1.0 responses.
 + Don't start HttpServer log sink on add.
 + Fixed RollOverFileLogSink bug with extra log files.
 + Implemented customizable error pages.
 + Implemented resource aliases in HandlerContext - used by Servlet Context
 + Improved Log defaults
 + Javadoc improvements.
 + Map tablib configuration to resource aliases.
 + Prevent reloading dynamic servlets at different paths.
 + Put extra server and servlet info in header.
 + Reduced risk of double null check sync problem.
 + RequestDispatcher.forward() only resets buffer, not headers.
 + RequestDispatcher new queries params replace old.
 + Resource gets systemresources from it's own classloader.
 + Servlet init order may be negative.
 + Session cookies are given context path
 + Sessions try version 1 cookies in set-cookie2 header.
 + Simple stats in ContextLoader.
 + Version details in header can be suppressed with System property
   java.com.mortbay.HTTP.Version.paranoid
 + Warn for missing WEB-INF or web.xml
 + Webapps serve dynamics servlets by default.

jetty-3.0.0.rc5 - 12 November 2000
 + Added debug form to Admin servlet.
 + Allow null cookie values
 + Avoid jprobe race warnings in DateCache
 + Default writer encoding set by mime type if not explicitly set.
 + Implemented servlet load ordering.
 + Many javadoc cleanups.
 + Merged DynamicHandler into ServletHandler.
 + Moved JSP classpath hack to ServletHolder
 + Pass flush through ServletOut
 + Relax webapp rules, accept no web.xml or no WEB-INF
 + Removed Makefile build system.
 + RequestDispatcher can dispatch static resources.
 + Servlet exceptions cause 503 unavailable rather than 500 server error

jetty-2.4.9 - 12 November 2000
 + HtmlFilter handles non default encodings
 + HttpListener default max idle time = 20s
 + HttpListener ignore InterruptedIOExceptions
 + HttpRequest.write uses ISO8859_1 encoding.
 + Writing HttpRequests encodes path

jetty-3.0.0.rc4 - 06 November 2000
 + Fixed mime type mapping bug introduced in RC3
 + Fixed mis-synchronization in ThreadPool.stop()
 + Ignore more IOExceptions (still visible with debug).
 + Provide default JettyIndex.properties

jetty-3.0.0.rc3 - 05 November 2000
 + Added bin/jetty.sh run script.
 + Added context class path dynamic servlet demo
 + Added gz tgz tar.gz .z mime mappings.
 + Added HandlerContext.setHttpServerAccess for trusted contexts.
 + Changed ThreadPool.stop for IBM 1.3 JVM
 + Fixed default mimemap initialization bug
 + Further clean up of the connection close actions
 + Handle mime suffixes containing dots.
 + Implemented mime mapping in webapplications.
 + Moved unused classes from com.mortbay.Util to com.mortbay.Tools in new
   distribution package.
 + Optimized persistent connections by recycling objects
 + Prevent servlet setAttribute calls to protected context attributes.
 + Removed redundant context attributes.
 + Set MaxReadTimeMs in all examples
 + Set the thread context class loader in HandlerContext.handle
 + Strip ./ from relative resources.
 + upgraded build.xml to ant v1.2

jetty-3.0.0.rc2 - 29 October 2000
 + Accept HTTP/1. as HTTP/1.0 (for netscape bug).
 + Accept public DTD for XmlConfiguration (old style still supported).
 + Cleaned up non persistent connection close.
 + ErlEncoding treats params without values as empty rather than null.
 + Fixed thread name problem in ThreadPool
 + Pass file based classpath to JspServlet (see README).
 + Prevented multiple init of ServletHolder
 + Replaced ISO-8859-1 literals with StringUtil static

jetty-3.0.0.rc1 - 22 October 2000
 + Added CGI to demo
 + Added HashUserRealm and cleaned up security constraints
 + Added Multipart request and response classes from Jetty2
 + Added simple admin servlet.
 + All attributes in javax. java. and com.mortbay. name spaces to be set.
 + Cleaned up exception handling.
 + Initialize JSP with classloader.
 + Moved and simplified ServletLoader to ContextLoader.
 + Partial handling of 0.9 requests.
 + removed Thread.destroy() calls.

jetty-2.4.8 - 23 October 2000
 + Fixed bug with 304 replies with bodies.
 + Fixed closing socket problem
 + Improved win32 make files.

jetty-3.0.B05 - 18 October 2000
 + Added default webapp servlet mapping /servlet/name/*
 + Cleaned up response committing and flushing
 + Fixed JarFileResource to handle jar files without directories.
 + Handler RFC2109 cookies (like any browser handles them!)
 + Implemented security-role-ref for servlets
 + Implemented war file support
 + improved ant documentation.
 + Improved default log format for clarity.
 + Improved null returns to get almost clean watchdog test.
 + Improved path spec interpretation by looking at 2.3 spec
 + Java2 style classloading
 + Made test harnesses work with ant.
 + Protected servletConfig from downcast security problems
 + Removed most deprecation warnings
 + Separated context attributes and initParams.

jetty-3.0.B04 - 12 October 2000
 + Added modified version of JasperB3.2 for JSP
 + Added webdefault.xml for web applications.
 + Do not try multiple servlets for a request.
 + Filthy hack to teach jasper JspServer Jetty classpath
 + Fixed problem with session ID in paths
 + Implemented Context.getContext(uri)
 + Merged and renamed third party jars.
 + Moved FileBase to docroot
 + Redirect to index files, so index.jsp works.
 + Restricted context mapping to simple model for servlets.

jetty-3.0.B03 - 09 October 2000
 + Added append mode in RolloverFileLogSink
 + Added release script
 + Catch stop and destroy exceptions in HttpServer.stop()
 + Expanded import package.*; lines
 + Expanded leading tabs to spaces
 + Handle ignorable spaces in WebApplication
 + Handle ignorable spaces in XmlConfiguration
 + Implemented request dispatching.
 + Improved Context to Handler contract.
 + Improved handler toString
 + Improved Log rollover.
 + Made LogSink a Lifecycle interface
 + Parse but not handler startup ordering in web applications.
 + Pass object to LogSink
 + Redirect context only paths.
 + Redo dynamic servlets handling
 + Remove 411 checks as IE breaks this rule after redirect.
 + Removed last remnants JDK 1.1 support
 + Send request log via a LogSink
 + Simplified path translation and real path calculation.
 + Warn about explicit sets of WebApplication

jetty-2.4.7 - 06 October 2000
 + Added encode methods to URI
 + Allow Objects to be passed to LogSink
 + fixes to SSL doco
 + Improved win32 build
 + Set content length on errors for keep alive.
 + Support key and keystore passwords
 + Various improvements to  ServletDispatch, PropertyTree and associated
   classes.

jetty-3.0.B02 - 24 August 2000
 + Added CGI servlet
 + Fixed bug in TestRFC2616
 + Fixed HTTP/1.0 input close bug
 + Fixed LineInput bug with SSL giving CR pause LF.
 + Improved ThreadedServer stop and destroy
 + Use resources in WebApplication

jetty-3.0.B01 - 21 August 2000
 + Implemented more webapp configuration
 + Partial implementation of webapp securitycontraints
 + SSL implemented with JsseListener
 + Switched to the aelfred XML parser from microstar, which is only partially
   validating, but small and lightweight

jetty-2.4.6 - 16 August 2000
 + Added passive mode methods to FTP
 + com.mortbay.Util.KeyPairTool added to handle openSSL SSL keys.
 + JsseListener & SunJsseListener added and documented
 + Minor changes to compile with jikes.
 + Turn Linger off before closing sockets, to allow restart.

jetty-3.0.A99 - 10 August 2000
 + Added Resource abstraction
 + Added Xmlconfiguration utility
 + Implemented jetty.xml configuration
 + Make it compile cleanly with jikes.
 + Re-added commented out imports for JDK-1.1 compile
 + Removed FileBase. Now use ResourceBase instead
 + Replaced FileHandler with ResourceHandler
 + ServletLoader simplied and uses ResourcePath
 + Use SAX XML parsing instead of DOM for space saving.

jetty-3.0.A98 - 20 July 2000
 + Allow HttpRequest.toString() handles bad requests.
 + Fixed constructor to RolloverFileLogSink
 + Implemented Jetty demos and Site as Web Application.
 + Implemented WebApplicationContext
 + Improved synchronization on LogSink
 + ServletRequest.getServerPort() returns 80 rather than 0
 + Switched to JDK1.2 only

jetty-3.0.A97 - 13 July 2000
 + Added error handling to LifeCycleThread
 + Added WML mappings
 + Better tuned SocketListener parameters
 + Fixed makefiles for BSD ls
 + Fixed persistent commits with no content (eg redirect+keep-alive).
 + Formatted version in server info string.
 + implemented removeAttribute on requests
 + Implemented servlet getLocale(s).
 + Implemented servlet isSecure().
 + Less verbose debug
 + Protect setContentLength from a late set in default servlet HEAD handling.
 + Started RequestDispatcher implementation.
 + Tempory request log implementation

jetty-2.4.5 - 09 July 2000
 + Added HtmlExpireFilter and removed response cache revention from HtmlFilter.
 + Don't mark a session invalid until after values unbound.
 + Fixed transaction handling in JDBC wrappers
 + Formatted version in server info.

jetty-3.0.A96 - 27 June 2000
 + Fixed bug with HTTP/1.1 Head reqests to servlets.
 + Supressed un-needed chunking EOF indicators.

jetty-3.0.A95 - 24 June 2000
 + Fixed getServletPath for default "/"
 + Handle spaces in file names in FileHandler.

jetty-3.0.A94 - 19 June 2000
 + Added HandlerContext to allow grouping of handlers into units with the same
   file, resource and class configurations.
 + Cleaned up commit() and added complete() to HttpResponse
 + Implemented Sessions.
 + PathMap exact matches can terminate with ; or # for URL sessions and
   targets.
 + Updated license to clarify that commercial usage IS OK!

jetty-3.0.A93 - 14 June 2000
 + Lots of changes and probably unstable
 + Major rethink! Moved to 2.2 servlet API

jetty-3.0.A92 - 07 June 2000
 + Added HTML classes to jar
 + Fixed redirection bug in FileHandler

jetty-2.4.4 - 03 June 2000
 + Added build-win32.mak
 + Added HTML.Composite.replace
 + Added RolloverFileLogSink
 + Added uk.org.gosnell.Servlets.CgiServlet to contrib
 + BasicAuthHandler uses getResourcePath so it can be used behind request
   dispatching
 + FileHandler implements IfModifiedSince on index files.
 + HttpRequest.setRequestPath does not null pathInfo.
 + Improved LogSink configuration
 + Many debug call optimizations
 + Support System.property expansions in PropertyTrees.

jetty-3.0.A91 - 03 June 2000
 + Abstracted ServletHandler
 + Added HTML classes from Jetty2
 + Implemented realPath and getResource methods for servlets.
 + Improved LogSink mechanism
 + Simplified class loading
 + Simplified HttpServer configuration methods and arguments

jetty-3.0.A9 - 07 May 2000
 + File handler checks modified headers on directory indexes.
 + Fixed double chunking bug in SocketListener.
 + Improvided finally handling of output end game.
 + ServletLoader tries unix then platform separator for zip separator.

jetty-3.0.A8 - 04 May 2000
 + addCookie takes an int maxAge rather than a expires date.
 + Added LogSink extensible log architecture.
 + Added Tenlet class for reverse telnet.
 + Code.ignore only outputs when debug is verbose.
 + Moved Sevlet2_1 handler to com.mortbay.Servlet2_1
 + Servlet2_1 class loading re-acrchitected. See README.

jetty-2.4.3 - 04 May 2000
 + Allow CRLF in UrlEncoded
 + Pass Cookies with 0 max age to browser.

jetty-2.4.2 - 23 April 2000
 + Added GNUJSP to JettyServer.prp file.
 + Added LogSink and FileLogSink classes to allow extensible Log handling.
 + Handle nested RequestDispatcher includes.
 + Modified GNUJSP to prevent close in nested requests.

jetty-3.0.A7 - 15 April 2000
 + Added InetGateway to help debug IE5 problems
 + added removeValue method to MultiMap
 + fixed flush problem with chunked output for IE5
 + Include java 1.2 source hierarchy
 + removed excess ';' from source

jetty-2.4.1 - 09 April 2000
 + Fixed bug in HtmlFilter for tags split between writes.
 + Removed debug println from ServletHolder.
 + Set encoding before exception in FileHandler.

jetty-3.0.A6 - 09 April 2000
 + added bin/useJava2Collections to convert to JDK1.2
 + Dates forced to use US locale
 + Improved portability of Frame and Debug.
 + Integrated skeleton 2.1 Servlet container
 + Removed Converter utilities and InetGateway.

jetty-2.4.0 - 24 March 2000
 + Absolute URIs are returned by getRequestURI (if sent by browser).
 + Added doc directory with a small start
 + Added per servlet resourceBase configuration.
 + Added VirtualHostHandler for virtual host handling
 + Fixed bug with RequestDispatcher.include()
 + Fixed caste problem in UrlEncoded
 + Fixed null pointer in ThreadedServer with stopAll
 + Form parameters only decoded for POSTs
 + Implemented full handling of cookie max age.
 + Improved parsing of stack trace in debug mode.
 + Moved SetUID native code to contrib hierarchy
 + RequestDispatcher handles URI parameters
 + Upgraded to gnujsp 1.0.0

jetty-2.3.5 - 25 January 2000
 + Added configuration option to turn off Keep-Alive in HTTP/1.0
 + Added contrib/com/kiwiconsulting/jetty JSSE SSL adaptor to release.
 + Allow configured servlets to be auto reloaded.
 + Allow properties to be configured for dynamic servlets.
 + Fixed expires bug in Cookies
 + Fixed nasty bug with HTTP/1.1 redirects.
 + Force locale of date formats to US.
 + ProxyHandler sends content for POSTs etc.

jetty-2.3.4 - 18 January 2000
 + Cookie map keyed on domain as well as name and path.
 + DictionaryConverter handles null values.
 + Fixed IllegalStateException handling in DefaultExceptionHandler
 + Fixed interaction with resourcePaths and proxy demo.
 + Improved HtmlFilter.activate header modifications.
 + include from linux rather than genunix for native builds
 + MethodTag.invoke() is now public.
 + Servlet properties allow objects to be stored.
 + URI decodes applies URL decoding to the path.

jetty-3.0.A5 - 19 October 1999
 + Do our own URL string encoding with 8859-1
 + Replaced LF wait in LineInput with state boolean.
 + Use char array in UrlEncoded.decode
 + Use ISO8859_1 instead of UTF8 for headers etc.

jetty-2.3.3 - 19 October 1999
 + Do our own URL encoding with ISO-8859-1
 + HTTP.HTML.EmbedUrl uses contents encoding.
 + Replaced UTF8 encoding with ISO-8859-1 for headers.
 + Use UrlEncoded for form parameters.

jetty-2.3.2 - 17 October 1999
 + Fixed getReader bug with HttpRequest.
 + Updated UrlEncoded with Jetty3 version.

jetty-3.0.A4 - 16 October 1999
 + Added LF wait after CR to LineInput.
 + Basic Authentication Handler.
 + Request attributes
 + UTF8 in UrlDecoded.decodeString.

jetty-2.3.1 - 14 October 1999
 + Added assert with no message to Code
 + Added Oracle DB adapter
 + Changed demo servlets to use writers in preference to outputstreams
 + Fixed GNUJSP 1.0 resource bug.
 + Force UTF8 for FTP commands
 + Force UTF8 for HTML
 + HTTP/1.0 Keep-Alive (about time!).
 + NullHandler/Server default name.name.PROPERTIES to load
   prefix/name.name.properties
 + Prevented thread churn on idle server.
 + ThreadedServer calls setSoTimeout(_maxThreadIdleMs) on accepted sockets.
   Idle reads will timeout.
 + Use UTF8 in HTTP headers

jetty-3.0.A3 - 14 October 1999
 + Added LifeCycle interface to Utils implemented by ThreadPool,
   ThreadedServer, HttpListener & HttpHandler
 + Added service method to HttpConnection for specialization.
 + MaxReadTimeMs added to ThreadedServer.
 + StartAll, stopAll and destroyAll methods added to HttpServer.

jetty-3.0.A2 - 13 October 1999
 + Added cookie support and demo.
 + Cleaned up Util TestHarness.
 + Fixed LineInput problem with repeated CRs
 + HEAD handling.
 + HTTP/1.0 Keep-alive (about time!)
 + NotFound Handler
 + OPTION * Handling.
 + Prevent entity content for responses 100-199,203,304
 + Reduced flushing on writing response.
 + TRACE handling.
 + UTF8 handling on raw output stream.
 + Virtual Hosts.

jetty-3.0.A1 - 12 October 1999
 + Added HttpHandler interface with start/stop/destroy lifecycle
 + Added MultiMap for common handling of multiple valued parameters.
 + Added parameters to HttpRequest
 + Added PathMap implementing mapping as defined in the 2.2 API specification
   (ie. /exact, /prefix/*, *.extention & default ).
 + Implemented simple extension architecture in HttpServer.
 + LineInput uses own buffering and uses character encodings.
 + Quick port of FileHandler
 + Setup demo pages.
 + Updated HttpListener is start/stop/destroy lifecycle.

jetty-3.0.A0 - 09 October 1999
 + Added generalized HTTP Connection.
 + Added support for servlet 2.2 outbut buffer control.
 + Added support for transfer and content encoding filters.
 + Cleaned up chunking code to use LineInput and reduce buffering.
 + Cleanup and abstraction of ThreadPool.
 + Cleanup of HttpRequest and decoupled from Servlet API
 + Cleanup of HttpResponse and decoupled from Servlet API
 + Cleanup of LineInput, using 1.2 Collections.
 + Cleanup of URI, using 1.2 Collections.
 + Cleanup of UrlEncoded, using 1.2 Collections.
 + Created RFC2616 test harness.
 + Extended URI to handle absolute URLs
 + Generalized notification of outputStream events.
 + gzip and deflate request transfer encodings
 + HttpExceptions now produce error pages with specific detail of the
   exception.
 + HttpMessage supports chunked trailers.
 + HttpMessage supports message states.
 + Moved com.mortbay.Base classes to com.mortbay.Util
 + Moved HttpInput/OutputStream to ChunkableInput/OutputStream.
 + Split HttpHeader into HttpFields and HttpMessage.
 + Started fresh repository in CVS
 + TE field coding and trailer handler
 + ThreadedServer based on ThreadPool.

jetty-2.3.0 - 05 October 1999
 + Added SetUID class with native Unix call to set the effective User ID.
 + FTP closes files after put/get.
 + FTP uses InetAddress of command socket for data socket.

jetty-2.3.0A - 22 September 1999
 + Added "Powered by Jetty" button.
 + Added BuildJetty.java file.
 + Added GNUJSP 1.0 for the JSP 1.0 API.
 + Expanded tabs to spaces in source.
 + Made session IDs less predictable and removed race.
 + ServerContext available to HtmlFilters via context param
 + Use javax.servlet classes from JWSDK1.0

jetty-2.2.8 - 15 September 1999
 + Added disableLog() to turn off logging.
 + Allow default table attributes to be overriden.
 + Fixed bug in Element.attribute with empty string values.
 + Improved quoting in HTML element values
 + Made translation of getRequestURI() optional.
 + Removed recursion from TranslationHandler

jetty-2.2.7 - 09 September 1999
 + Added default row, head and cell elements to Table.
 + Added GzipFilter for content encoding.
 + FileHandler passes POST request through if the file does not exist.
 + Reverted semantics of getRequestURI() to return untranslated URI.

jetty-2.2.6 - 05 September 1999
 + Added destroy() method on all HttpHandlers.
 + Added ServletRunnerHandler to the contrib directories.
 + Allow the handling of getPathTranslated to be configured in ServletHandler.
 + class StyleLink added.
 + Cookies always available from getCookies.
 + Cookies parameter renamed to CookiesAsParameters
 + cssClass, cssID and style methods added to element.
 + FileHandler does not server files ending in '/'
 + Fixed Cookie max age order of magnitude bug.
 + HttpRequest.getSession() always returns a session as per the latest API
   spec.
 + Ignore duplicate single valued headers, rather than reply with bad request,
   as IE4 breaks the rules.
 + media added to Style
 + New implementation of ThreadPool, avoids a thread leak problem.
 + Removed JRUN options from ServletHandler configuration.
 + ServletHandler.destroy destroys all servlets.
 + SPAN added to Block
 + Updated HTML package to better support CSS:

jetty-2.2.5 - 19 August 1999
 + Always close connection after a bad request.
 + Better default handling of ServletExceptions
 + Close loaded class files so Win32 can overwrite them before GC (what a silly
   file system!).
 + Don't override the cookie as parameter option.
 + Fixed bug with closing connections in ThreadedServer
 + Improved error messages from Jetty.Server.
 + Limited growth in MultiPartResponse boundary.
 + Made start and stop non final in ThreadedServer
 + Set Expires header in HtmlFilter.

jetty-2.2.4 - 02 August 1999
 + Better help on Jetty.Server
 + Fixed bugs in HtmlFilter parser and added TestHarness.
 + HtmlFilter blanks IfModifiedSince headers on construction
 + HttpRequests may be passed to HttpFilter constructors.
 + Improved cfg RCS script.
 + ThreadedServer can use subclasses of Thread.

jetty-2.2.3 - 27 July 1999
 + Added stop call to HttpServer, used by Exit Servlet.
 + FileHandler defaults to allowing directory access.
 + Fixed parser bug in HtmlFilter
 + Improved performance of com.mortbay.HTML.Heading
 + JDBC tests modified to use cloudscape as DB.
 + Made setInitialize public in ServletHolder
 + Simplified JDBC connection handling so that it works with Java1.2 - albeit
   less efficiently.

jetty-2.2.2 - 22 July 1999
 + File handler passes through not allowed options for non existant files.
 + Fixed bug in com.mortbay.Util.IO with thread routines.
 + Fixed bug in HtmlFilter that prevented single char buffers from being
   written.
 + Fixed bug with CLASSPATH in FileJarServletLoader after attempt to load from
   a jar.
 + Implemented getResourceAsStream in FileJarServletLoader
 + Improved com.mortbay.Base.Log handling of different JVMs
 + Minor fixes to README
 + Moved more test harnesses out of classes.
 + NotFoundHandler can repond with SC_METHOD_NOT_ALLOWED.

jetty-2.2.1 - 18 July 1999
 + Added optional resourceBase property to HttpConfiguration. This is used as a
   URL prefix in the getResource API and was suggested by the JSERV and Tomcat
   implementors.
 + Added TerseExceptionHandler
 + Comma separate header fields.
 + Decoupled ExceptionHandler configuration from Handler stacks. Old config
   style will produce warning and Default behavior. See new config file format
   for changes.
 + Handle continuation lines in HttpHeader.
 + HtmlFilter resets last-modified and content-length headers.
 + Ignore IOException in ThreadedServer.run() when closing.
 + Implemented com.mortbay.Util.IO as a ThreadPool
 + Less verbose debug in PropertyTree
 + Limit maximum line length in HttpInputStream.
 + Protect against duplicate single valued headers.
 + Response with SC_BAD_REQUEST rather than close in more circumstances

jetty-2.2.0 - 01 July 1999
 + Added Protekt SSL HttpListener
 + Exit servlet improved (a little).
 + Fixed some of the javadoc formatting.
 + Improved feature description page.
 + Moved GNUJSP and Protekt listener to a contrib hierarchy.
 + ThreadedServer.stop() closes socket before interrupting threads.

jetty-2.2.Beta4 - 29 June 1999
 + Added comments to configuration files.
 + Added getGlobalProperty to Jetty.Server and used this to configure default
   page type.
 + Added JettyMinimalDemo.prp as an example of an abbreviated configuration.
 + Added property handling to ServletHandler to read JRUN servlet configuration
   files.
 + Altered meaning of * in PropertyTree to assist in abbreviated configuration
   files.
 + Expanded Mime.prp file
 + FileHandler flushes files from cache in DELETE method.
 + Made ServerSocket and accept call generic in ThreadedServer for SSL
   listeners.
 + Options "allowDir" added to FileHandler.
 + Restructured com.mortbay.Jetty.Server for better clarity and documentation.
 + ThreadedServer.stop() now waits until all threads are stopped.
 + Updated README.txt

jetty-2.2.Beta3 - 22 June 1999
 + Added alternate constructors to HTML.Include for InputStream.
 + Added file cache to FileHandler
 + Applied contributed patch of spelling and typo corrections
 + Fixed bug in HttpResponse flush.
 + Fixed file and socket leaks in Include and Embed tags.
 + Implemented efficient version of ServletContext.getResourceAsStream() that
   does not open a new socket connection (as does getResource()).
 + Improved Block.write.
 + LookAndFeelServlet uses getResourceAsStream to get the file to wrap. This
   allows it to benefit from any caching done and to wrap arbitrary content
   (not just files).
 + Ran dos2unix on all text files
 + Re-implemented ThreadedServer to improve and balance performance.
 + Restructure demo so that LookAndFeel content comes from simple handler
   stack.
 + Server.shutdown() clears configuration so that server may be restarted in
   same virtual machine.

jetty-2.2.Beta2 - 12 June 1999
 + Added all write methods to HttpOutputStream$SwitchOutputStream
 + Added com.mortbay.Jetty.Server.shutdown() for gentler shutdown of server.
   Called from Exit servlet
 + Handle  path info of a dynamic loaded servlets and correctly set the servlet
   path.
 + HttpRequest.getParameterNames() no longer alters the order returned by
   getQueryString().
 + Standardized date format in persistent cookies.

jetty-2.2.Beta1 - 07 June 1999
 + Allow configuration of MinListenerThreads, MaxListenerThreads,
   MaxListenerThreadIdleMs
 + Close files after use to avoid "file leak" under heavy load.
 + Defined abstract ServletLoader, derivations of which can be specified in
   HttpConfiguration properties.
 + Destroy requests and responses to help garbage collector.
 + Don't warn about IOExceptions unless Debug is on.
 + Fixed cache in FileJarServletLoader
 + Fixed incorrect version numbers in a few places.
 + Fixed missing copyright messages from some contributions
 + HtmlFilter optimized for being called by a buffered writer.
 + Implemented all HttpServer attribute methods by mapping to the
   HttpConfiguration properties.  Dynamic reconfiguration is NOT supported by
   these methods (but we are thinking about it).
 + Improved ThreadPool synchronization and added minThreads.
 + Included GNUJSP 0.9.9
 + Limit the job queue only grow to the max number of threads.
 + Optional use of DateCache in log file format
 + Restructure ThreadedServer to reduce object creation.

jetty-2.2.Beta0 - 31 May 1999
 + Added "Initialize" attribute to servlet configuration to allow servlet to be
   initialized when loaded.
 + Added HttpResponse.requestHandled() method to avoid bug with servlet doHead
   method.
 + Added Page.rewind() method to allow a page to be written multiple times
 + Handle malformed % characters in URLs.
 + HttpRequest.getCookies returns empty array rather than null for no cookies.
 + Included and improved version of ThreadPool for significant performance
   improvement under high load.
 + Included contributed com.mortbay.Jetty.StressTester class
 + LogHandler changed to support only a single outfile and optional append.
 + Removed support for STF
 + Servlet loader handles jar files with different files separator.
 + ThreadedServer gently shuts down.
 + Token effort to keep test files out of the jar

jetty-2.2.Alpha1 - 07 May 1999
 + Call destroy on old servlets when reloading.
 + Dynamic servlets can have autoReload configured
 + Fixed bug in SessionDump
 + Made capitalization of config file more consistent(ish)
 + ServletHolder can auto reload servlets
 + Wait for requests to complete before reloading.

jetty-2.2.Alpha0 - 06 May 1999
 + Added reload method to ServletHolder, but no way to call it yet.
 + Added ServletLoader implementation if ClassLoader.
 + Changed options for FileServer
 + Dynamic loading of servlets.
 + Fixed date overflow in Cookies
 + HttpHandlers given setProperties method to configure via Properties.
 + HttpListener class can be configured
 + HttpResponse.sendError avoids IllegalStateException
 + Implemented ServletServer
 + Improved PropertyTree implementation
 + Improved SessionDump servlet
 + Mime suffix mapping can be configured.
 + New Server class using PropertyTree for configuration
 + Old Jetty.Server class renamed to Jetty.Server21
 + Removed historic API from sessions
 + Removed SimpleServletServer

jetty-2.1.7 - 22 April 1999
 + Fixed showstopper bug with getReader and getWriter in requests and
   responses.
 + HttpFilter uses package interface to get HttpOutputStream

jetty-2.1.6 - 21 April 1999
 + Added additional date formats for HttpHeader.getDateHeader
 + New simpler version of PropertyTree
 + Reduced initial size of most hashtables to reduce default memory overheads.
 + Return EOF from HttpInputStream that has a content length.
 + Throw IllegalStateException as required from gets of
   input/output/reader/writer in requests/responses.
 + Updated PropertyTreeEditor

jetty-2.1.5 - 15 April 1999
 + Added setType methods to com.mortbay.FTP.Ftp
 + Fixed alignment bug in TableForm
 + Fixed bug in ServletDispatch for null pathInfo
 + Fixed bugs with invalid sessions
 + Form parameters protected against multiple decodes when redirected.
 + HtmlFilter now expands <!=SESSION> to the URL encoded session if required.
 + Implemented HttpRequest.getReader()
 + Instrumented most of the demo to support URL session encoding.
 + Moved SessionHandler to front of stacks
 + Page factory requires response for session encoding
 + Reduced session memory overhead of sessions
 + Removed RFCs from package
 + Servlet log has been diverted to com.mortbay.Base.Log.event() Thus debug
   does not need to be turned on to see servlet logs.
 + Session URL encoding fixed for relative URLs.

jetty-2.1.4 - 26 March 1999
 + fixed bug in getRealPath
 + Fixed problem compiling PathMap under some JDKs.
 + getPathTranslated now call getRealPath with pathInfo (as per spec).
 + HttpRequest attributes implemented.
 + pathInfo returns null for zero length pathInfo (as per spec). Sorry if this
   breaks your servlets - it is a pain!
 + Reduced HTML dependence in HTTP package to allow minimal configuration
 + Session max idle time implemented.
 + Tightened license agreement so that binary distributions are required to
   include the license file.

jetty-2.1.3 - 19 March 1999
 + Added support for suffixes to PathMap
 + Included GNUJSP implementation of Java Server Pages
 + Use Java2 javadoc

jetty-2.1.2 - 09 March 1999
 + API documentation for JSDK 2.1.1
 + Cascading style sheet HTML element added.
 + Converted most servlets to HttpServlets using do Methods.
 + Fixed trailing / bug in FileHandler (again!).
 + JSDK 2.1.1

jetty-2.1.1 - 05 March 1999
 + com.mortbay.Base.DateCache class added and used to speed date handling.
 + Fast char buffer handling in HttpInputStream
 + Faster version of HttpHeader.read()
 + Faster version of HttpInputStream.readLine().
 + Faster version of HttpRequest
 + Handle '.' in configured paths (temp fix until PropertyTrees)
 + Reduced number of calls to getRemoteHost for optimization
 + Size all StringBuffers

jetty-2.1.0 - 22 February 1999
 + Deprecated com.mortbay.Util.STF
 + getServlet methods return null.
 + image/jpg -> image/jpeg
 + PropertyTrees (see new Demo page)
 + ServletDispatch (see new Demo page)
 + Session URL Encoding

jetty-2.1.B1 - 13 February 1999
 + Added video/quicktime to default MIME types.
 + Fixed bug with if-modified-since in FileHandler
 + Fixed bug with MultipartRequest.
 + Implemented getResource and getResourceAsStream (NOT Tested!).
 + Implemented Handler translations and getRealPath.
 + Implemented RequestDispatcher (NOT Tested!).
 + Improved handling of File.separator in FileHandler.
 + Replace package com.mortbay.Util.Gateway with class
   com.mortbay.Util.InetGateway
 + Updated DefaultExceptionHandler.
 + Updated InetAddrPort.
 + Updated URI.

jetty-2.1.B0 - 30 January 1999
 + Added plug gateway classes com.mortbay.Util.Gateway
 + Added support for PUT, MOVE, DELETE in FileHandler
 + FileHandler now sets content length.
 + Fixed command line bug with SimpleServletConfig
 + Minor changes to support MS J++ and its non standard language extensions -
   MMMmmm should have left it unchanged!
 + Uses JSDK2.1 API, but not all methods implemented.

jetty-2.0.5 - 15 December 1998
 + added getHeaderNoParams
 + Temp fix to getCharacterEncoding

jetty-2.0.4 - 10 December 1998
 + Implement getCharacterEncoding
 + Improved default Makefile behaviour
 + Improved error code returns
 + Portability issues solved for Apple's
 + Removed MORTBAY_HOME support from Makefiles
 + Use real release of JSDK2.0 (rather than beta).

jetty-2.0.3 - 13 November 1998
 + Fix bug with index files for Jetty.Server. Previously servers configured
   with com.mortbay.Jetty.Server would not handle index.html files.  Need to
   make this configurable in the prp file.
 + Fixed errors in README file: com.mortbay.Jetty.Server was called
   com.mortbay.HTTP.Server
 + Limit threads in ThreadedServer and low priority listener option greatly
   improve performance under worse case loads.

jetty-2.0.2 - 01 November 1998
 + Add thread pool to threaded server for significant performance improvement.
 + Buffer files during configuration
 + Buffer HTTP Response headers.
 + Use JETTY_HOME rather than MORTBAY_HOME for build environment

jetty-2.0.1 - 27 October 1998
 + Released under an Open Source license.

jetty-2.0.0 - 25 October 1998
 + Added multipart/form-data demo.
 + Fixed Code.formatObject handling of null objects.
 + Removed Chat demo (too many netscape dependencies).
 + Removed exceptional case from FileHandler redirect.

jetty-2.0.Beta3 - 29 September 1998
 + Added com.mortbay.HTTP.MultiPartRequest to handle file uploads
 + Added com.mortbay.Jetty.Server (see README.Jetty)
 + Demo converted to an instance of com.mortbay.Jetty.Server
 + Fixed Log Handler again.
 + Ignore exception from HttpListener
 + Properly implemented multiple listening addresses
 + Send 301 for directories without trailing / in FileHandler

jetty-2.0Beta2 - 01 July 1998
 + Fixed Log Handler for HTTP/1.1
 + Slight improvement in READMEEs

jetty-2.0Beta1 - 01 June 1998
 + Fixed bug with calls to service during initialization of servlet
 + Handle full URLs in HTTP requests (to some extent)
 + Improved performance of Code.debug() calls, significantly in the case of non
   matching debug patterns.
 + Improved performance with special asciiToLowerCase
 + Provided addSection on com.mortbay.HTML.Page
 + Provided reset on com.mortbay.HTML.Composite.
 + Proxy demo in different server instance
 + Warn if MSIE used for multi part MIME.

jetty-2.0Alpha2 - 01 May 1998
 + Added date format to Log
 + Added timezone to Log
 + Handle params in getIntHeader and getDateHeader
 + Handle Single Threaded servlets with servlet pool
 + JDK1.2 javax.servlet API
 + Removed HttpRequest.getByteContent
 + Use javax.servlet.http.Cookie
 + Use javax.servlet.http.HttpSession
 + Use javax.servlet.http.HttpUtils.parsePostData

jetty-1.3.5 - 01 May 1998
 + Added date format to Log
 + Correct handling of multiple parameters
 + Debug triggers added to com.mortbay.Base.Code
 + Fixed socket inet bug in FTP

jetty-2.0Alpha1 - 08 April 1998
 + accept chunked data
 + Add HTTP/1.1 Date: header
 + Correct formatting of Date HTTP headers
 + Debug triggers added to com.mortbay.Base.Code
 + Fixed forward bug with no port number
 + handle extra spaces in HTTP headers
 + Handle file requests with If-Modified-Since: or If-Unmodified-Since:
 + Handle HEAD properly
 + Handle HTTP/1.1 Host: header
 + HttpTests test harness
 + persistent connections
 + Really fixed handling of multiple parameters
 + Removed HttpRequestHeader class
 + Requires Host: header for 1.1 requests
 + Send 100 Continue for HTTP/1.1 requests (concerned about push???)
 + Send Connection: close
 + Sends chunked data for 1.1 responses of unknown length.

jetty-1.3.4 - 15 March 1998
 + Dump servlet enhanced to exercise these changes.
 + Fixed handling of multiple parameters in query and form content.
   "?A=1%2C2&A=C%2CD" now returns two values ("1,2" & "C,D") rather than 4.
 + ServletHandler now takes an optional file base directory name which is used
   to set the translated path for pathInfo in servlet requests.

jetty-1.3.3
 + Closed exception window in HttpListener.java
 + Fixed TableForm.addButtonArea bug.
 + TableForm.extendRow() uses existing cell

jetty-1.3.2
 + Added per Table cell composite factories
 + Fixed proxy bug with no port number

jetty-1.3.1
 + Better handling of InvocationTargetException in debug
 + ForwardHandler only forwards as http/1.0 (from Tobias.Miller)
 + Improved parsing of stack traces
 + Minor fixes in SmtpMail
 + Minor release adjustments for Tracker

jetty-1.3.0
 + Added DbAdaptor to JDBC wrappers
 + Beta release of Tracker

jetty-1.2.0
 + Alternate look and feel for Jetty
 + Better Debug configuration
 + DebugServlet
 + Fixed install bug for nested classes
 + Reintroduced STF

jetty-1.1.1
 + Improved documentation

jetty-1.1
 + Improved connection caching in java.mortbay.JDBC
 + Moved HttpCode to com.mortbay.Util

jetty-1.0.1
 + Bug fixes

jetty-1.0
 + First release in com.mortbay package structure
 + Included Util, JDBC, HTML, HTTP, Jetty
<|MERGE_RESOLUTION|>--- conflicted
+++ resolved
@@ -1,7 +1,4 @@
-<<<<<<< HEAD
 jetty-9.4.0-SNAPSHOT
-=======
-jetty-9.3.8-SNAPSHOT
 
 jetty-9.3.7.v20160115 - 15 January 2016
  + 471171 Support SYNC_FLUSH in GzipHandler
@@ -10,7 +7,6 @@
  + 485884 WebAppContext defaults should be same for xml or war deployment
  + 485969 WebSocket upgrade response should honor HttpConfiguration server
    version settings
->>>>>>> 7703784c
 
 jetty-9.3.7.RC1 - 13 January 2016
  + 481986 Dead JSR 356 Server Session still being tracked after
