--- conflicted
+++ resolved
@@ -211,12 +211,7 @@
     private String _contentType;
     private String _characterEncoding;
     private ContextHandler.Context _context;
-<<<<<<< HEAD
     private Cookies _cookies;
-=======
-    private ContextHandler.Context _errorContext;
-    private CookieCutter _cookies;
->>>>>>> 4ebf4b74
     private DispatcherType _dispatcherType;
     private int _inputState = INPUT_NONE;
     private MultiMap<String> _queryParameters;
@@ -732,14 +727,6 @@
     public Context getContext()
     {
         return _context;
-    }
-
-    /**
-     * @return The current {@link Context context} used for this request, or <code>null</code> if {@link #setContext} has not yet been called.
-     */
-    public Context getErrorContext()
-    {
-        return _errorContext;
     }
 
     /*
@@ -1925,7 +1912,6 @@
         else
         {
             _context = context;
-            _errorContext = context;
         }
     }
 
