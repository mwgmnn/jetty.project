--- conflicted
+++ resolved
@@ -41,13 +41,6 @@
 {
     private static final Logger LOG = Log.getLogger(JettyWebXmlConfiguration.class);
 
-<<<<<<< HEAD
-    /** The value of this property points to the WEB-INF directory of
-     * the web-app currently installed.
-     * it is passed as a property to the jetty-web.xml file */
-    public static final String PROPERTY_THIS_WEB_INF_URL = "this.web-inf.url";
-=======
->>>>>>> dc759db0
     public static final String XML_CONFIGURATION = "org.eclipse.jetty.webapp.JettyWebXmlConfiguration";
     public static final String JETTY_WEB_XML = "jetty-web.xml";
 
